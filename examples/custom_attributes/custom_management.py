--- conflicted
+++ resolved
@@ -12,17 +12,10 @@
 system as well.
 
 """
-<<<<<<< HEAD
-from sqlalchemy import (create_engine, MetaData, Table, Column, Integer, Text,
-    ForeignKey)
-from sqlalchemy.orm import (mapper, relation, create_session,
-    InstrumentationManager)
-=======
 from sqlalchemy import create_engine, MetaData, Table, Column, Integer, Text,\
     ForeignKey
 from sqlalchemy.orm import mapper, relationship, Session,\
     InstrumentationManager
->>>>>>> a967dffb
 
 from sqlalchemy.orm.attributes import set_attribute, get_attribute, \
                                 del_attribute, is_instrumented
@@ -191,18 +184,10 @@
     assert a1.bs[0].name == 'b1'
     assert isinstance(a1.bs, MyCollection)
 
-<<<<<<< HEAD
-    sess = create_session()
-    sess.add(a1)
-
-    sess.flush()
-    sess.expunge_all()
-=======
     sess = Session()
     sess.add(a1)
 
     sess.commit()
->>>>>>> a967dffb
 
     a1 = sess.query(A).get(a1.id)
 
@@ -212,12 +197,7 @@
 
     a1.bs.remove(a1.bs[0])
 
-<<<<<<< HEAD
-    sess.flush()
-    sess.expunge_all()
-=======
     sess.commit()
->>>>>>> a967dffb
 
     a1 = sess.query(A).get(a1.id)
     assert len(a1.bs) == 1