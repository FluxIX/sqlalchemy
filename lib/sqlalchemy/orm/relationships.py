# orm/relationships.py
# Copyright (C) 2005-2014 the SQLAlchemy authors and contributors
# <see AUTHORS file>
#
# This module is part of SQLAlchemy and is released under
# the MIT License: http://www.opensource.org/licenses/mit-license.php

"""Heuristics related to join conditions as used in
:func:`.relationship`.

Provides the :class:`.JoinCondition` object, which encapsulates
SQL annotation and aliasing behavior focused on the `primaryjoin`
and `secondaryjoin` aspects of :func:`.relationship`.

"""
from __future__ import absolute_import
from .. import sql, util, exc as sa_exc, schema, log

from .util import CascadeOptions, _orm_annotate, _orm_deannotate
from . import dependency
from . import attributes
from ..sql.util import (
    ClauseAdapter,
    join_condition, _shallow_annotate, visit_binary_product,
    _deep_deannotate, selectables_overlap
)
from ..sql import operators, expression, visitors
from .interfaces import (MANYTOMANY, MANYTOONE, ONETOMANY,
                         StrategizedProperty, PropComparator)
from ..inspection import inspect
from . import mapper as mapperlib
import collections


def remote(expr):
    """Annotate a portion of a primaryjoin expression
    with a 'remote' annotation.

    See the section :ref:`relationship_custom_foreign` for a
    description of use.

    .. versionadded:: 0.8

    .. seealso::

        :ref:`relationship_custom_foreign`

        :func:`.foreign`

    """
    return _annotate_columns(expression._clause_element_as_expr(expr),
                             {"remote": True})


def foreign(expr):
    """Annotate a portion of a primaryjoin expression
    with a 'foreign' annotation.

    See the section :ref:`relationship_custom_foreign` for a
    description of use.

    .. versionadded:: 0.8

    .. seealso::

        :ref:`relationship_custom_foreign`

        :func:`.remote`

    """

    return _annotate_columns(expression._clause_element_as_expr(expr),
                             {"foreign": True})


@log.class_logger
@util.langhelpers.dependency_for("sqlalchemy.orm.properties")
class RelationshipProperty(StrategizedProperty):
    """Describes an object property that holds a single item or list
    of items that correspond to a related database table.

    Public constructor is the :func:`.orm.relationship` function.

    See also:

    :ref:`relationship_config_toplevel`

    """

    strategy_wildcard_key = 'relationship'

    _dependency_processor = None

    def __init__(self, argument,
<<<<<<< HEAD
        secondary=None, primaryjoin=None,
        secondaryjoin=None,
        foreign_keys=None,
        uselist=None,
        order_by=False,
        backref=None,
        back_populates=None,
        post_update=False,
        cascade=False, extension=None,
        viewonly=False, lazy=True,
        collection_class=None, passive_deletes=False,
        passive_updates=True, remote_side=None,
        enable_typechecks=True, join_depth=None,
        comparator_factory=None,
        single_parent=False, innerjoin=False,
        distinct_target_key=None,
        doc=None,
        active_history=False,
        cascade_backrefs=True,
        load_on_pending=False,
        bake_queries=True,
        strategy_class=None, _local_remote_pairs=None,
        query_class=None,
            info=None):
=======
                 secondary=None, primaryjoin=None,
                 secondaryjoin=None,
                 foreign_keys=None,
                 uselist=None,
                 order_by=False,
                 backref=None,
                 back_populates=None,
                 post_update=False,
                 cascade=False, extension=None,
                 viewonly=False, lazy=True,
                 collection_class=None, passive_deletes=False,
                 passive_updates=True, remote_side=None,
                 enable_typechecks=True, join_depth=None,
                 comparator_factory=None,
                 single_parent=False, innerjoin=False,
                 distinct_target_key=None,
                 doc=None,
                 active_history=False,
                 cascade_backrefs=True,
                 load_on_pending=False,
                 strategy_class=None, _local_remote_pairs=None,
                 query_class=None,
                 info=None):
>>>>>>> 2c9ff911
        """Provide a relationship between two mapped classes.

        This corresponds to a parent-child or associative table relationship.
        The constructed class is an instance of
        :class:`.RelationshipProperty`.

        A typical :func:`.relationship`, used in a classical mapping::

           mapper(Parent, properties={
             'children': relationship(Child)
           })

        Some arguments accepted by :func:`.relationship` optionally accept a
        callable function, which when called produces the desired value.
        The callable is invoked by the parent :class:`.Mapper` at "mapper
        initialization" time, which happens only when mappers are first used,
        and is assumed to be after all mappings have been constructed.  This
        can be used to resolve order-of-declaration and other dependency
        issues, such as if ``Child`` is declared below ``Parent`` in the same
        file::

            mapper(Parent, properties={
                "children":relationship(lambda: Child,
                                    order_by=lambda: Child.id)
            })

        When using the :ref:`declarative_toplevel` extension, the Declarative
        initializer allows string arguments to be passed to
        :func:`.relationship`.  These string arguments are converted into
        callables that evaluate the string as Python code, using the
        Declarative class-registry as a namespace.  This allows the lookup of
        related classes to be automatic via their string name, and removes the
        need to import related classes at all into the local module space::

            from sqlalchemy.ext.declarative import declarative_base

            Base = declarative_base()

            class Parent(Base):
                __tablename__ = 'parent'
                id = Column(Integer, primary_key=True)
                children = relationship("Child", order_by="Child.id")

        .. seealso::

          :ref:`relationship_config_toplevel` - Full introductory and
          reference documentation for :func:`.relationship`.

          :ref:`orm_tutorial_relationship` - ORM tutorial introduction.

        :param argument:
          a mapped class, or actual :class:`.Mapper` instance, representing
          the target of the relationship.

          :paramref:`~.relationship.argument` may also be passed as a callable
          function which is evaluated at mapper initialization time, and may
          be passed as a Python-evaluable string when using Declarative.

          .. seealso::

            :ref:`declarative_configuring_relationships` - further detail
            on relationship configuration when using Declarative.

        :param secondary:
          for a many-to-many relationship, specifies the intermediary
          table, and is typically an instance of :class:`.Table`.
          In less common circumstances, the argument may also be specified
          as an :class:`.Alias` construct, or even a :class:`.Join` construct.

          :paramref:`~.relationship.secondary` may
          also be passed as a callable function which is evaluated at
          mapper initialization time.  When using Declarative, it may also
          be a string argument noting the name of a :class:`.Table` that is
          present in the :class:`.MetaData` collection associated with the
          parent-mapped :class:`.Table`.

          The :paramref:`~.relationship.secondary` keyword argument is
          typically applied in the case where the intermediary :class:`.Table`
          is not otherwise exprssed in any direct class mapping. If the
          "secondary" table is also explicitly mapped elsewhere (e.g. as in
          :ref:`association_pattern`), one should consider applying the
          :paramref:`~.relationship.viewonly` flag so that this
          :func:`.relationship` is not used for persistence operations which
          may conflict with those of the association object pattern.

          .. seealso::

              :ref:`relationships_many_to_many` - Reference example of "many
              to many".

              :ref:`orm_tutorial_many_to_many` - ORM tutorial introduction to
              many-to-many relationships.

              :ref:`self_referential_many_to_many` - Specifics on using
              many-to-many in a self-referential case.

              :ref:`declarative_many_to_many` - Additional options when using
              Declarative.

              :ref:`association_pattern` - an alternative to
              :paramref:`~.relationship.secondary` when composing association
              table relationships, allowing additional attributes to be
              specified on the association table.

              :ref:`composite_secondary_join` - a lesser-used pattern which
              in some cases can enable complex :func:`.relationship` SQL
              conditions to be used.

          .. versionadded:: 0.9.2 :paramref:`~.relationship.secondary` works
             more effectively when referring to a :class:`.Join` instance.

        :param active_history=False:
          When ``True``, indicates that the "previous" value for a
          many-to-one reference should be loaded when replaced, if
          not already loaded. Normally, history tracking logic for
          simple many-to-ones only needs to be aware of the "new"
          value in order to perform a flush. This flag is available
          for applications that make use of
          :func:`.attributes.get_history` which also need to know
          the "previous" value of the attribute.

        :param backref:
          indicates the string name of a property to be placed on the related
          mapper's class that will handle this relationship in the other
          direction. The other property will be created automatically
          when the mappers are configured.  Can also be passed as a
          :func:`.backref` object to control the configuration of the
          new relationship.

          .. seealso::

            :ref:`relationships_backref` - Introductory documentation and
            examples.

            :paramref:`~.relationship.back_populates` - alternative form
            of backref specification.

            :func:`.backref` - allows control over :func:`.relationship`
            configuration when using :paramref:`~.relationship.backref`.


        :param back_populates:
          Takes a string name and has the same meaning as
          :paramref:`~.relationship.backref`, except the complementing
          property is **not** created automatically, and instead must be
          configured explicitly on the other mapper.  The complementing
          property should also indicate
          :paramref:`~.relationship.back_populates` to this relationship to
          ensure proper functioning.

          .. seealso::

            :ref:`relationships_backref` - Introductory documentation and
            examples.

            :paramref:`~.relationship.backref` - alternative form
            of backref specification.

        :param bake_queries:
          Use the :class:`.BakedQuery` cache to cache queries used in lazy
          loads.  True by default, as this typically improves performance
          significantly.  Set to False to reduce ORM memory use, or
          if unresolved stability issues are observed with the baked query
          cache system.

          .. versionadded:: 1.0.0

        :param cascade:
          a comma-separated list of cascade rules which determines how
          Session operations should be "cascaded" from parent to child.
          This defaults to ``False``, which means the default cascade
          should be used - this default cascade is ``"save-update, merge"``.

          The available cascades are ``save-update``, ``merge``,
          ``expunge``, ``delete``, ``delete-orphan``, and ``refresh-expire``.
          An additional option, ``all`` indicates shorthand for
          ``"save-update, merge, refresh-expire,
          expunge, delete"``, and is often used as in ``"all, delete-orphan"``
          to indicate that related objects should follow along with the
          parent object in all cases, and be deleted when de-associated.

          .. seealso::

            :ref:`unitofwork_cascades` - Full detail on each of the available
            cascade options.

            :ref:`tutorial_delete_cascade` - Tutorial example describing
            a delete cascade.

        :param cascade_backrefs=True:
          a boolean value indicating if the ``save-update`` cascade should
          operate along an assignment event intercepted by a backref.
          When set to ``False``, the attribute managed by this relationship
          will not cascade an incoming transient object into the session of a
          persistent parent, if the event is received via backref.

          .. seealso::

            :ref:`backref_cascade` - Full discussion and examples on how
            the :paramref:`~.relationship.cascade_backrefs` option is used.

        :param collection_class:
          a class or callable that returns a new list-holding object. will
          be used in place of a plain list for storing elements.

          .. seealso::

            :ref:`custom_collections` - Introductory documentation and
            examples.

        :param comparator_factory:
          a class which extends :class:`.RelationshipProperty.Comparator`
          which provides custom SQL clause generation for comparison
          operations.

          .. seealso::

            :class:`.PropComparator` - some detail on redefining comparators
            at this level.

            :ref:`custom_comparators` - Brief intro to this feature.


        :param distinct_target_key=None:
          Indicate if a "subquery" eager load should apply the DISTINCT
          keyword to the innermost SELECT statement.  When left as ``None``,
          the DISTINCT keyword will be applied in those cases when the target
          columns do not comprise the full primary key of the target table.
          When set to ``True``, the DISTINCT keyword is applied to the
          innermost SELECT unconditionally.

          It may be desirable to set this flag to False when the DISTINCT is
          reducing performance of the innermost subquery beyond that of what
          duplicate innermost rows may be causing.

          .. versionadded:: 0.8.3 -
             :paramref:`~.relationship.distinct_target_key` allows the
             subquery eager loader to apply a DISTINCT modifier to the
             innermost SELECT.

          .. versionchanged:: 0.9.0 -
             :paramref:`~.relationship.distinct_target_key` now defaults to
             ``None``, so that the feature enables itself automatically for
             those cases where the innermost query targets a non-unique
             key.

          .. seealso::

            :ref:`loading_toplevel` - includes an introduction to subquery
            eager loading.

        :param doc:
          docstring which will be applied to the resulting descriptor.

        :param extension:
          an :class:`.AttributeExtension` instance, or list of extensions,
          which will be prepended to the list of attribute listeners for
          the resulting descriptor placed on the class.

          .. deprecated:: 0.7 Please see :class:`.AttributeEvents`.

        :param foreign_keys:

          a list of columns which are to be used as "foreign key"
          columns, or columns which refer to the value in a remote
          column, within the context of this :func:`.relationship`
          object's :paramref:`~.relationship.primaryjoin` condition.
          That is, if the :paramref:`~.relationship.primaryjoin`
          condition of this :func:`.relationship` is ``a.id ==
          b.a_id``, and the values in ``b.a_id`` are required to be
          present in ``a.id``, then the "foreign key" column of this
          :func:`.relationship` is ``b.a_id``.

          In normal cases, the :paramref:`~.relationship.foreign_keys`
          parameter is **not required.** :func:`.relationship` will
          automatically determine which columns in the
          :paramref:`~.relationship.primaryjoin` conditition are to be
          considered "foreign key" columns based on those
          :class:`.Column` objects that specify :class:`.ForeignKey`,
          or are otherwise listed as referencing columns in a
          :class:`.ForeignKeyConstraint` construct.
          :paramref:`~.relationship.foreign_keys` is only needed when:

            1. There is more than one way to construct a join from the local
               table to the remote table, as there are multiple foreign key
               references present.  Setting ``foreign_keys`` will limit the
               :func:`.relationship` to consider just those columns specified
               here as "foreign".

               .. versionchanged:: 0.8
                    A multiple-foreign key join ambiguity can be resolved by
                    setting the :paramref:`~.relationship.foreign_keys`
                    parameter alone, without the need to explicitly set
                    :paramref:`~.relationship.primaryjoin` as well.

            2. The :class:`.Table` being mapped does not actually have
               :class:`.ForeignKey` or :class:`.ForeignKeyConstraint`
               constructs present, often because the table
               was reflected from a database that does not support foreign key
               reflection (MySQL MyISAM).

            3. The :paramref:`~.relationship.primaryjoin` argument is used to
               construct a non-standard join condition, which makes use of
               columns or expressions that do not normally refer to their
               "parent" column, such as a join condition expressed by a
               complex comparison using a SQL function.

          The :func:`.relationship` construct will raise informative
          error messages that suggest the use of the
          :paramref:`~.relationship.foreign_keys` parameter when
          presented with an ambiguous condition.   In typical cases,
          if :func:`.relationship` doesn't raise any exceptions, the
          :paramref:`~.relationship.foreign_keys` parameter is usually
          not needed.

          :paramref:`~.relationship.foreign_keys` may also be passed as a
          callable function which is evaluated at mapper initialization time,
          and may be passed as a Python-evaluable string when using
          Declarative.

          .. seealso::

            :ref:`relationship_foreign_keys`

            :ref:`relationship_custom_foreign`

            :func:`.foreign` - allows direct annotation of the "foreign"
            columns within a :paramref:`~.relationship.primaryjoin` condition.

          .. versionadded:: 0.8
              The :func:`.foreign` annotation can also be applied
              directly to the :paramref:`~.relationship.primaryjoin`
              expression, which is an alternate, more specific system of
              describing which columns in a particular
              :paramref:`~.relationship.primaryjoin` should be considered
              "foreign".

        :param info: Optional data dictionary which will be populated into the
            :attr:`.MapperProperty.info` attribute of this object.

            .. versionadded:: 0.8

        :param innerjoin=False:
          when ``True``, joined eager loads will use an inner join to join
          against related tables instead of an outer join.  The purpose
          of this option is generally one of performance, as inner joins
          generally perform better than outer joins.

          This flag can be set to ``True`` when the relationship references an
          object via many-to-one using local foreign keys that are not
          nullable, or when the reference is one-to-one or a collection that
          is guaranteed to have one or at least one entry.

          If the joined-eager load is chained onto an existing LEFT OUTER
          JOIN, ``innerjoin=True`` will be bypassed and the join will continue
          to chain as LEFT OUTER JOIN so that the results don't change.  As an
          alternative, specify the value ``"nested"``.  This will instead nest
          the join on the right side, e.g. using the form "a LEFT OUTER JOIN
          (b JOIN c)".

          .. versionadded:: 0.9.4 Added ``innerjoin="nested"`` option to
             support nesting of eager "inner" joins.

          .. seealso::

            :ref:`what_kind_of_loading` - Discussion of some details of
            various loader options.

            :paramref:`.joinedload.innerjoin` - loader option version

        :param join_depth:
          when non-``None``, an integer value indicating how many levels
          deep "eager" loaders should join on a self-referring or cyclical
          relationship.  The number counts how many times the same Mapper
          shall be present in the loading condition along a particular join
          branch.  When left at its default of ``None``, eager loaders
          will stop chaining when they encounter a the same target mapper
          which is already higher up in the chain.  This option applies
          both to joined- and subquery- eager loaders.

          .. seealso::

            :ref:`self_referential_eager_loading` - Introductory documentation
            and examples.

        :param lazy='select': specifies
          how the related items should be loaded.  Default value is
          ``select``.  Values include:

          * ``select`` - items should be loaded lazily when the property is
            first accessed, using a separate SELECT statement, or identity map
            fetch for simple many-to-one references.

          * ``immediate`` - items should be loaded as the parents are loaded,
            using a separate SELECT statement, or identity map fetch for
            simple many-to-one references.

          * ``joined`` - items should be loaded "eagerly" in the same query as
            that of the parent, using a JOIN or LEFT OUTER JOIN.  Whether
            the join is "outer" or not is determined by the
            :paramref:`~.relationship.innerjoin` parameter.

          * ``subquery`` - items should be loaded "eagerly" as the parents are
            loaded, using one additional SQL statement, which issues a JOIN to
            a subquery of the original statement, for each collection
            requested.

          * ``noload`` - no loading should occur at any time.  This is to
            support "write-only" attributes, or attributes which are
            populated in some manner specific to the application.

          * ``dynamic`` - the attribute will return a pre-configured
            :class:`.Query` object for all read
            operations, onto which further filtering operations can be
            applied before iterating the results.  See
            the section :ref:`dynamic_relationship` for more details.

          * True - a synonym for 'select'

          * False - a synonym for 'joined'

          * None - a synonym for 'noload'

          .. seealso::

            :doc:`/orm/loading` - Full documentation on relationship loader
            configuration.

            :ref:`dynamic_relationship` - detail on the ``dynamic`` option.

        :param load_on_pending=False:
          Indicates loading behavior for transient or pending parent objects.

          When set to ``True``, causes the lazy-loader to
          issue a query for a parent object that is not persistent, meaning it
          has never been flushed.  This may take effect for a pending object
          when autoflush is disabled, or for a transient object that has been
          "attached" to a :class:`.Session` but is not part of its pending
          collection.

          The :paramref:`~.relationship.load_on_pending` flag does not improve
          behavior when the ORM is used normally - object references should be
          constructed at the object level, not at the foreign key level, so
          that they are present in an ordinary way before a flush proceeds.
          This flag is not not intended for general use.

          .. seealso::

              :meth:`.Session.enable_relationship_loading` - this method
              establishes "load on pending" behavior for the whole object, and
              also allows loading on objects that remain transient or
              detached.

        :param order_by:
          indicates the ordering that should be applied when loading these
          items.  :paramref:`~.relationship.order_by` is expected to refer to
          one of the :class:`.Column` objects to which the target class is
          mapped, or the attribute itself bound to the target class which
          refers to the column.

          :paramref:`~.relationship.order_by` may also be passed as a callable
          function which is evaluated at mapper initialization time, and may
          be passed as a Python-evaluable string when using Declarative.

        :param passive_deletes=False:
           Indicates loading behavior during delete operations.

           A value of True indicates that unloaded child items should not
           be loaded during a delete operation on the parent.  Normally,
           when a parent item is deleted, all child items are loaded so
           that they can either be marked as deleted, or have their
           foreign key to the parent set to NULL.  Marking this flag as
           True usually implies an ON DELETE <CASCADE|SET NULL> rule is in
           place which will handle updating/deleting child rows on the
           database side.

           Additionally, setting the flag to the string value 'all' will
           disable the "nulling out" of the child foreign keys, when there
           is no delete or delete-orphan cascade enabled.  This is
           typically used when a triggering or error raise scenario is in
           place on the database side.  Note that the foreign key
           attributes on in-session child objects will not be changed
           after a flush occurs so this is a very special use-case
           setting.

           .. seealso::

                :ref:`passive_deletes` - Introductory documentation
                and examples.

        :param passive_updates=True:
          Indicates loading and INSERT/UPDATE/DELETE behavior when the
          source of a foreign key value changes (i.e. an "on update"
          cascade), which are typically the primary key columns of the
          source row.

          When True, it is assumed that ON UPDATE CASCADE is configured on
          the foreign key in the database, and that the database will
          handle propagation of an UPDATE from a source column to
          dependent rows.  Note that with databases which enforce
          referential integrity (i.e. PostgreSQL, MySQL with InnoDB tables),
          ON UPDATE CASCADE is required for this operation.  The
          relationship() will update the value of the attribute on related
          items which are locally present in the session during a flush.

          When False, it is assumed that the database does not enforce
          referential integrity and will not be issuing its own CASCADE
          operation for an update.  The relationship() will issue the
          appropriate UPDATE statements to the database in response to the
          change of a referenced key, and items locally present in the
          session during a flush will also be refreshed.

          This flag should probably be set to False if primary key changes
          are expected and the database in use doesn't support CASCADE
          (i.e. SQLite, MySQL MyISAM tables).

          .. seealso::

              :ref:`passive_updates` - Introductory documentation and
              examples.

              :paramref:`.mapper.passive_updates` - a similar flag which
              takes effect for joined-table inheritance mappings.

        :param post_update:
          this indicates that the relationship should be handled by a
          second UPDATE statement after an INSERT or before a
          DELETE. Currently, it also will issue an UPDATE after the
          instance was UPDATEd as well, although this technically should
          be improved. This flag is used to handle saving bi-directional
          dependencies between two individual rows (i.e. each row
          references the other), where it would otherwise be impossible to
          INSERT or DELETE both rows fully since one row exists before the
          other. Use this flag when a particular mapping arrangement will
          incur two rows that are dependent on each other, such as a table
          that has a one-to-many relationship to a set of child rows, and
          also has a column that references a single child row within that
          list (i.e. both tables contain a foreign key to each other). If
          a flush operation returns an error that a "cyclical
          dependency" was detected, this is a cue that you might want to
          use :paramref:`~.relationship.post_update` to "break" the cycle.

          .. seealso::

              :ref:`post_update` - Introductory documentation and examples.

        :param primaryjoin:
          a SQL expression that will be used as the primary
          join of this child object against the parent object, or in a
          many-to-many relationship the join of the primary object to the
          association table. By default, this value is computed based on the
          foreign key relationships of the parent and child tables (or
          association table).

          :paramref:`~.relationship.primaryjoin` may also be passed as a
          callable function which is evaluated at mapper initialization time,
          and may be passed as a Python-evaluable string when using
          Declarative.

          .. seealso::

              :ref:`relationship_primaryjoin`

        :param remote_side:
          used for self-referential relationships, indicates the column or
          list of columns that form the "remote side" of the relationship.

          :paramref:`.relationship.remote_side` may also be passed as a
          callable function which is evaluated at mapper initialization time,
          and may be passed as a Python-evaluable string when using
          Declarative.

          .. versionchanged:: 0.8
              The :func:`.remote` annotation can also be applied
              directly to the ``primaryjoin`` expression, which is an
              alternate, more specific system of describing which columns in a
              particular ``primaryjoin`` should be considered "remote".

          .. seealso::

            :ref:`self_referential` - in-depth explanation of how
            :paramref:`~.relationship.remote_side`
            is used to configure self-referential relationships.

            :func:`.remote` - an annotation function that accomplishes the
            same purpose as :paramref:`~.relationship.remote_side`, typically
            when a custom :paramref:`~.relationship.primaryjoin` condition
            is used.

        :param query_class:
          a :class:`.Query` subclass that will be used as the base of the
          "appender query" returned by a "dynamic" relationship, that
          is, a relationship that specifies ``lazy="dynamic"`` or was
          otherwise constructed using the :func:`.orm.dynamic_loader`
          function.

          .. seealso::

            :ref:`dynamic_relationship` - Introduction to "dynamic"
            relationship loaders.

        :param secondaryjoin:
          a SQL expression that will be used as the join of
          an association table to the child object. By default, this value is
          computed based on the foreign key relationships of the association
          and child tables.

          :paramref:`~.relationship.secondaryjoin` may also be passed as a
          callable function which is evaluated at mapper initialization time,
          and may be passed as a Python-evaluable string when using
          Declarative.

          .. seealso::

              :ref:`relationship_primaryjoin`

        :param single_parent:
          when True, installs a validator which will prevent objects
          from being associated with more than one parent at a time.
          This is used for many-to-one or many-to-many relationships that
          should be treated either as one-to-one or one-to-many.  Its usage
          is optional, except for :func:`.relationship` constructs which
          are many-to-one or many-to-many and also
          specify the ``delete-orphan`` cascade option.  The
          :func:`.relationship` construct itself will raise an error
          instructing when this option is required.

          .. seealso::

            :ref:`unitofwork_cascades` - includes detail on when the
            :paramref:`~.relationship.single_parent` flag may be appropriate.

        :param uselist:
          a boolean that indicates if this property should be loaded as a
          list or a scalar. In most cases, this value is determined
          automatically by :func:`.relationship` at mapper configuration
          time, based on the type and direction
          of the relationship - one to many forms a list, many to one
          forms a scalar, many to many is a list. If a scalar is desired
          where normally a list would be present, such as a bi-directional
          one-to-one relationship, set :paramref:`~.relationship.uselist` to
          False.

          The :paramref:`~.relationship.uselist` flag is also available on an
          existing :func:`.relationship` construct as a read-only attribute,
          which can be used to determine if this :func:`.relationship` deals
          with collections or scalar attributes::

              >>> User.addresses.property.uselist
              True

          .. seealso::

              :ref:`relationships_one_to_one` - Introduction to the "one to
              one" relationship pattern, which is typically when the
              :paramref:`~.relationship.uselist` flag is needed.

        :param viewonly=False:
          when set to True, the relationship is used only for loading objects,
          and not for any persistence operation.  A :func:`.relationship`
          which specifies :paramref:`~.relationship.viewonly` can work
          with a wider range of SQL operations within the
          :paramref:`~.relationship.primaryjoin` condition, including
          operations that feature the use of a variety of comparison operators
          as well as SQL functions such as :func:`~.sql.expression.cast`.  The
          :paramref:`~.relationship.viewonly` flag is also of general use when
          defining any kind of :func:`~.relationship` that doesn't represent
          the full set of related objects, to prevent modifications of the
          collection from resulting in persistence operations.


        """

        self.uselist = uselist
        self.argument = argument
        self.secondary = secondary
        self.primaryjoin = primaryjoin
        self.secondaryjoin = secondaryjoin
        self.post_update = post_update
        self.direction = None
        self.viewonly = viewonly
        self.lazy = lazy
        self.single_parent = single_parent
        self._user_defined_foreign_keys = foreign_keys
        self.collection_class = collection_class
        self.passive_deletes = passive_deletes
        self.cascade_backrefs = cascade_backrefs
        self.passive_updates = passive_updates
        self.remote_side = remote_side
        self.enable_typechecks = enable_typechecks
        self.query_class = query_class
        self.innerjoin = innerjoin
        self.distinct_target_key = distinct_target_key
        self.doc = doc
        self.active_history = active_history
        self.join_depth = join_depth
        self.local_remote_pairs = _local_remote_pairs
        self.extension = extension
        self.bake_queries = bake_queries
        self.load_on_pending = load_on_pending
        self.comparator_factory = comparator_factory or \
            RelationshipProperty.Comparator
        self.comparator = self.comparator_factory(self, None)
        util.set_creation_order(self)

        if info is not None:
            self.info = info

        if strategy_class:
            self.strategy_class = strategy_class
        else:
            self.strategy_class = self._strategy_lookup(("lazy", self.lazy))

        self._reverse_property = set()

        self.cascade = cascade if cascade is not False \
            else "save-update, merge"

        self.order_by = order_by

        self.back_populates = back_populates

        if self.back_populates:
            if backref:
                raise sa_exc.ArgumentError(
                    "backref and back_populates keyword arguments "
                    "are mutually exclusive")
            self.backref = None
        else:
            self.backref = backref

    def instrument_class(self, mapper):
        attributes.register_descriptor(
            mapper.class_,
            self.key,
            comparator=self.comparator_factory(self, mapper),
            parententity=mapper,
            doc=self.doc,
        )

    class Comparator(PropComparator):
        """Produce boolean, comparison, and other operators for
        :class:`.RelationshipProperty` attributes.

        See the documentation for :class:`.PropComparator` for a brief
        overview of ORM level operator definition.

        See also:

        :class:`.PropComparator`

        :class:`.ColumnProperty.Comparator`

        :class:`.ColumnOperators`

        :ref:`types_operators`

        :attr:`.TypeEngine.comparator_factory`

        """

        _of_type = None

        def __init__(
                self, prop, parentmapper, adapt_to_entity=None, of_type=None):
            """Construction of :class:`.RelationshipProperty.Comparator`
            is internal to the ORM's attribute mechanics.

            """
            self.prop = prop
            self._parentmapper = parentmapper
            self._adapt_to_entity = adapt_to_entity
            if of_type:
                self._of_type = of_type

        def adapt_to_entity(self, adapt_to_entity):
            return self.__class__(self.property, self._parentmapper,
                                  adapt_to_entity=adapt_to_entity,
                                  of_type=self._of_type)

        @util.memoized_property
        def mapper(self):
            """The target :class:`.Mapper` referred to by this
            :class:`.RelationshipProperty.Comparator`.

            This is the "target" or "remote" side of the
            :func:`.relationship`.

            """
            return self.property.mapper

        @util.memoized_property
        def _parententity(self):
            return self.property.parent

        def _source_selectable(self):
            if self._adapt_to_entity:
                return self._adapt_to_entity.selectable
            else:
                return self.property.parent._with_polymorphic_selectable

        def __clause_element__(self):
            adapt_from = self._source_selectable()
            if self._of_type:
                of_type = inspect(self._of_type).mapper
            else:
                of_type = None

            pj, sj, source, dest, \
                secondary, target_adapter = self.property._create_joins(
                    source_selectable=adapt_from,
                    source_polymorphic=True,
                    of_type=of_type)
            if sj is not None:
                return pj & sj
            else:
                return pj

        def of_type(self, cls):
            """Produce a construct that represents a particular 'subtype' of
            attribute for the parent class.

            Currently this is usable in conjunction with :meth:`.Query.join`
            and :meth:`.Query.outerjoin`.

            """
            return RelationshipProperty.Comparator(
                self.property,
                self._parentmapper,
                adapt_to_entity=self._adapt_to_entity,
                of_type=cls)

        def in_(self, other):
            """Produce an IN clause - this is not implemented
            for :func:`~.orm.relationship`-based attributes at this time.

            """
            raise NotImplementedError('in_() not yet supported for '
                                      'relationships.  For a simple '
                                      'many-to-one, use in_() against '
                                      'the set of foreign key values.')

        __hash__ = None

        def __eq__(self, other):
            """Implement the ``==`` operator.

            In a many-to-one context, such as::

              MyClass.some_prop == <some object>

            this will typically produce a
            clause such as::

              mytable.related_id == <some id>

            Where ``<some id>`` is the primary key of the given
            object.

            The ``==`` operator provides partial functionality for non-
            many-to-one comparisons:

            * Comparisons against collections are not supported.
              Use :meth:`~.RelationshipProperty.Comparator.contains`.
            * Compared to a scalar one-to-many, will produce a
              clause that compares the target columns in the parent to
              the given target.
            * Compared to a scalar many-to-many, an alias
              of the association table will be rendered as
              well, forming a natural join that is part of the
              main body of the query. This will not work for
              queries that go beyond simple AND conjunctions of
              comparisons, such as those which use OR. Use
              explicit joins, outerjoins, or
              :meth:`~.RelationshipProperty.Comparator.has` for
              more comprehensive non-many-to-one scalar
              membership tests.
            * Comparisons against ``None`` given in a one-to-many
              or many-to-many context produce a NOT EXISTS clause.

            """
            if isinstance(other, (util.NoneType, expression.Null)):
                if self.property.direction in [ONETOMANY, MANYTOMANY]:
                    return ~self._criterion_exists()
                else:
                    return _orm_annotate(self.property._optimized_compare(
                        None, adapt_source=self.adapter))
            elif self.property.uselist:
                raise sa_exc.InvalidRequestError(
                    "Can't compare a collection to an object or collection; "
                    "use contains() to test for membership.")
            else:
                return _orm_annotate(
                    self.property._optimized_compare(
                        other, adapt_source=self.adapter))

        def _criterion_exists(self, criterion=None, **kwargs):
            if getattr(self, '_of_type', None):
                info = inspect(self._of_type)
                target_mapper, to_selectable, is_aliased_class = \
                    info.mapper, info.selectable, info.is_aliased_class
                if self.property._is_self_referential and not \
                        is_aliased_class:
                    to_selectable = to_selectable.alias()

                single_crit = target_mapper._single_table_criterion
                if single_crit is not None:
                    if criterion is not None:
                        criterion = single_crit & criterion
                    else:
                        criterion = single_crit
            else:
                is_aliased_class = False
                to_selectable = None

            if self.adapter:
                source_selectable = self._source_selectable()
            else:
                source_selectable = None

            pj, sj, source, dest, secondary, target_adapter = \
                self.property._create_joins(
                    dest_polymorphic=True,
                    dest_selectable=to_selectable,
                    source_selectable=source_selectable)

            for k in kwargs:
                crit = getattr(self.property.mapper.class_, k) == kwargs[k]
                if criterion is None:
                    criterion = crit
                else:
                    criterion = criterion & crit

            # annotate the *local* side of the join condition, in the case
            # of pj + sj this is the full primaryjoin, in the case of just
            # pj its the local side of the primaryjoin.
            if sj is not None:
                j = _orm_annotate(pj) & sj
            else:
                j = _orm_annotate(pj, exclude=self.property.remote_side)

            if criterion is not None and target_adapter and not \
                    is_aliased_class:
                # limit this adapter to annotated only?
                criterion = target_adapter.traverse(criterion)

            # only have the "joined left side" of what we
            # return be subject to Query adaption.  The right
            # side of it is used for an exists() subquery and
            # should not correlate or otherwise reach out
            # to anything in the enclosing query.
            if criterion is not None:
                criterion = criterion._annotate(
                    {'no_replacement_traverse': True})

            crit = j & sql.True_._ifnone(criterion)

            ex = sql.exists([1], crit, from_obj=dest).correlate_except(dest)
            if secondary is not None:
                ex = ex.correlate_except(secondary)
            return ex

        def any(self, criterion=None, **kwargs):
            """Produce an expression that tests a collection against
            particular criterion, using EXISTS.

            An expression like::

                session.query(MyClass).filter(
                    MyClass.somereference.any(SomeRelated.x==2)
                )


            Will produce a query like::

                SELECT * FROM my_table WHERE
                EXISTS (SELECT 1 FROM related WHERE related.my_id=my_table.id
                AND related.x=2)

            Because :meth:`~.RelationshipProperty.Comparator.any` uses
            a correlated subquery, its performance is not nearly as
            good when compared against large target tables as that of
            using a join.

            :meth:`~.RelationshipProperty.Comparator.any` is particularly
            useful for testing for empty collections::

                session.query(MyClass).filter(
                    ~MyClass.somereference.any()
                )

            will produce::

                SELECT * FROM my_table WHERE
                NOT EXISTS (SELECT 1 FROM related WHERE
                related.my_id=my_table.id)

            :meth:`~.RelationshipProperty.Comparator.any` is only
            valid for collections, i.e. a :func:`.relationship`
            that has ``uselist=True``.  For scalar references,
            use :meth:`~.RelationshipProperty.Comparator.has`.

            """
            if not self.property.uselist:
                raise sa_exc.InvalidRequestError(
                    "'any()' not implemented for scalar "
                    "attributes. Use has()."
                )

            return self._criterion_exists(criterion, **kwargs)

        def has(self, criterion=None, **kwargs):
            """Produce an expression that tests a scalar reference against
            particular criterion, using EXISTS.

            An expression like::

                session.query(MyClass).filter(
                    MyClass.somereference.has(SomeRelated.x==2)
                )


            Will produce a query like::

                SELECT * FROM my_table WHERE
                EXISTS (SELECT 1 FROM related WHERE
                related.id==my_table.related_id AND related.x=2)

            Because :meth:`~.RelationshipProperty.Comparator.has` uses
            a correlated subquery, its performance is not nearly as
            good when compared against large target tables as that of
            using a join.

            :meth:`~.RelationshipProperty.Comparator.has` is only
            valid for scalar references, i.e. a :func:`.relationship`
            that has ``uselist=False``.  For collection references,
            use :meth:`~.RelationshipProperty.Comparator.any`.

            """
            if self.property.uselist:
                raise sa_exc.InvalidRequestError(
                    "'has()' not implemented for collections.  "
                    "Use any().")
            return self._criterion_exists(criterion, **kwargs)

        def contains(self, other, **kwargs):
            """Return a simple expression that tests a collection for
            containment of a particular item.

            :meth:`~.RelationshipProperty.Comparator.contains` is
            only valid for a collection, i.e. a
            :func:`~.orm.relationship` that implements
            one-to-many or many-to-many with ``uselist=True``.

            When used in a simple one-to-many context, an
            expression like::

                MyClass.contains(other)

            Produces a clause like::

                mytable.id == <some id>

            Where ``<some id>`` is the value of the foreign key
            attribute on ``other`` which refers to the primary
            key of its parent object. From this it follows that
            :meth:`~.RelationshipProperty.Comparator.contains` is
            very useful when used with simple one-to-many
            operations.

            For many-to-many operations, the behavior of
            :meth:`~.RelationshipProperty.Comparator.contains`
            has more caveats. The association table will be
            rendered in the statement, producing an "implicit"
            join, that is, includes multiple tables in the FROM
            clause which are equated in the WHERE clause::

                query(MyClass).filter(MyClass.contains(other))

            Produces a query like::

                SELECT * FROM my_table, my_association_table AS
                my_association_table_1 WHERE
                my_table.id = my_association_table_1.parent_id
                AND my_association_table_1.child_id = <some id>

            Where ``<some id>`` would be the primary key of
            ``other``. From the above, it is clear that
            :meth:`~.RelationshipProperty.Comparator.contains`
            will **not** work with many-to-many collections when
            used in queries that move beyond simple AND
            conjunctions, such as multiple
            :meth:`~.RelationshipProperty.Comparator.contains`
            expressions joined by OR. In such cases subqueries or
            explicit "outer joins" will need to be used instead.
            See :meth:`~.RelationshipProperty.Comparator.any` for
            a less-performant alternative using EXISTS, or refer
            to :meth:`.Query.outerjoin` as well as :ref:`ormtutorial_joins`
            for more details on constructing outer joins.

            """
            if not self.property.uselist:
                raise sa_exc.InvalidRequestError(
                    "'contains' not implemented for scalar "
                    "attributes.  Use ==")
            clause = self.property._optimized_compare(
                other, adapt_source=self.adapter)

            if self.property.secondaryjoin is not None:
                clause.negation_clause = \
                    self.__negated_contains_or_equals(other)

            return clause

        def __negated_contains_or_equals(self, other):
            if self.property.direction == MANYTOONE:
                state = attributes.instance_state(other)

                def state_bindparam(x, state, col):
                    o = state.obj()  # strong ref
                    return sql.bindparam(
                        x, unique=True, callable_=lambda:
                        self.property.mapper.
                        _get_committed_attr_by_column(o, col))

                def adapt(col):
                    if self.adapter:
                        return self.adapter(col)
                    else:
                        return col

                if self.property._use_get:
                    return sql.and_(*[
                        sql.or_(
                            adapt(x) != state_bindparam(adapt(x), state, y),
                            adapt(x) == None)
                        for (x, y) in self.property.local_remote_pairs])

            criterion = sql.and_(*[x == y for (x, y) in
                                   zip(
                self.property.mapper.primary_key,
                self.property.
                mapper.
                primary_key_from_instance(other))
            ])
            return ~self._criterion_exists(criterion)

        def __ne__(self, other):
            """Implement the ``!=`` operator.

            In a many-to-one context, such as::

              MyClass.some_prop != <some object>

            This will typically produce a clause such as::

              mytable.related_id != <some id>

            Where ``<some id>`` is the primary key of the
            given object.

            The ``!=`` operator provides partial functionality for non-
            many-to-one comparisons:

            * Comparisons against collections are not supported.
              Use
              :meth:`~.RelationshipProperty.Comparator.contains`
              in conjunction with :func:`~.expression.not_`.
            * Compared to a scalar one-to-many, will produce a
              clause that compares the target columns in the parent to
              the given target.
            * Compared to a scalar many-to-many, an alias
              of the association table will be rendered as
              well, forming a natural join that is part of the
              main body of the query. This will not work for
              queries that go beyond simple AND conjunctions of
              comparisons, such as those which use OR. Use
              explicit joins, outerjoins, or
              :meth:`~.RelationshipProperty.Comparator.has` in
              conjunction with :func:`~.expression.not_` for
              more comprehensive non-many-to-one scalar
              membership tests.
            * Comparisons against ``None`` given in a one-to-many
              or many-to-many context produce an EXISTS clause.

            """
            if isinstance(other, (util.NoneType, expression.Null)):
                if self.property.direction == MANYTOONE:
                    return sql.or_(*[x != None for x in
                                     self.property._calculated_foreign_keys])
                else:
                    return self._criterion_exists()
            elif self.property.uselist:
                raise sa_exc.InvalidRequestError(
                    "Can't compare a collection"
                    " to an object or collection; use "
                    "contains() to test for membership.")
            else:
                return self.__negated_contains_or_equals(other)

        @util.memoized_property
        def property(self):
            if mapperlib.Mapper._new_mappers:
                mapperlib.Mapper._configure_all()
            return self.prop

    def compare(self, op, value,
                value_is_parent=False,
                alias_secondary=True):
        if op == operators.eq:
            if value is None:
                if self.uselist:
                    return ~sql.exists([1], self.primaryjoin)
                else:
                    return self._optimized_compare(
                        None,
                        value_is_parent=value_is_parent,
                        alias_secondary=alias_secondary)
            else:
                return self._optimized_compare(
                    value,
                    value_is_parent=value_is_parent,
                    alias_secondary=alias_secondary)
        else:
            return op(self.comparator, value)

    def _optimized_compare(self, value, value_is_parent=False,
                           adapt_source=None,
                           alias_secondary=True):
        if value is not None:
            value = attributes.instance_state(value)
        return self._lazy_strategy.lazy_clause(
            value,
            reverse_direction=not value_is_parent,
            alias_secondary=alias_secondary,
            adapt_source=adapt_source)

    def __str__(self):
        return str(self.parent.class_.__name__) + "." + self.key

    def merge(self,
              session,
              source_state,
              source_dict,
              dest_state,
              dest_dict,
              load, _recursive):

        if load:
            for r in self._reverse_property:
                if (source_state, r) in _recursive:
                    return

        if "merge" not in self._cascade:
            return

        if self.key not in source_dict:
            return

        if self.uselist:
            instances = source_state.get_impl(self.key).\
                get(source_state, source_dict)
            if hasattr(instances, '_sa_adapter'):
                # convert collections to adapters to get a true iterator
                instances = instances._sa_adapter

            if load:
                # for a full merge, pre-load the destination collection,
                # so that individual _merge of each item pulls from identity
                # map for those already present.
                # also assumes CollectionAttrbiuteImpl behavior of loading
                # "old" list in any case
                dest_state.get_impl(self.key).get(dest_state, dest_dict)

            dest_list = []
            for current in instances:
                current_state = attributes.instance_state(current)
                current_dict = attributes.instance_dict(current)
                _recursive[(current_state, self)] = True
                obj = session._merge(current_state, current_dict,
                                     load=load, _recursive=_recursive)
                if obj is not None:
                    dest_list.append(obj)

            if not load:
                coll = attributes.init_state_collection(dest_state,
                                                        dest_dict, self.key)
                for c in dest_list:
                    coll.append_without_event(c)
            else:
                dest_state.get_impl(self.key)._set_iterable(
                    dest_state, dest_dict, dest_list)
        else:
            current = source_dict[self.key]
            if current is not None:
                current_state = attributes.instance_state(current)
                current_dict = attributes.instance_dict(current)
                _recursive[(current_state, self)] = True
                obj = session._merge(current_state, current_dict,
                                     load=load, _recursive=_recursive)
            else:
                obj = None

            if not load:
                dest_dict[self.key] = obj
            else:
                dest_state.get_impl(self.key).set(dest_state,
                                                  dest_dict, obj, None)

    def _value_as_iterable(self, state, dict_, key,
                           passive=attributes.PASSIVE_OFF):
        """Return a list of tuples (state, obj) for the given
        key.

        returns an empty list if the value is None/empty/PASSIVE_NO_RESULT
        """

        impl = state.manager[key].impl
        x = impl.get(state, dict_, passive=passive)
        if x is attributes.PASSIVE_NO_RESULT or x is None:
            return []
        elif hasattr(impl, 'get_collection'):
            return [
                (attributes.instance_state(o), o) for o in
                impl.get_collection(state, dict_, x, passive=passive)
            ]
        else:
            return [(attributes.instance_state(x), x)]

    def cascade_iterator(self, type_, state, dict_,
                         visited_states, halt_on=None):
        # assert type_ in self._cascade

        # only actively lazy load on the 'delete' cascade
        if type_ != 'delete' or self.passive_deletes:
            passive = attributes.PASSIVE_NO_INITIALIZE
        else:
            passive = attributes.PASSIVE_OFF

        if type_ == 'save-update':
            tuples = state.manager[self.key].impl.\
                get_all_pending(state, dict_)

        else:
            tuples = self._value_as_iterable(state, dict_, self.key,
                                             passive=passive)

        skip_pending = type_ == 'refresh-expire' and 'delete-orphan' \
            not in self._cascade

        for instance_state, c in tuples:
            if instance_state in visited_states:
                continue

            if c is None:
                # would like to emit a warning here, but
                # would not be consistent with collection.append(None)
                # current behavior of silently skipping.
                # see [ticket:2229]
                continue

            instance_dict = attributes.instance_dict(c)

            if halt_on and halt_on(instance_state):
                continue

            if skip_pending and not instance_state.key:
                continue

            instance_mapper = instance_state.manager.mapper

            if not instance_mapper.isa(self.mapper.class_manager.mapper):
                raise AssertionError("Attribute '%s' on class '%s' "
                                     "doesn't handle objects "
                                     "of type '%s'" % (
                                         self.key,
                                         self.parent.class_,
                                         c.__class__
                                     ))

            visited_states.add(instance_state)

            yield c, instance_mapper, instance_state, instance_dict

    def _add_reverse_property(self, key):
        other = self.mapper.get_property(key, _configure_mappers=False)
        self._reverse_property.add(other)
        other._reverse_property.add(self)

        if not other.mapper.common_parent(self.parent):
            raise sa_exc.ArgumentError(
                'reverse_property %r on '
                'relationship %s references relationship %s, which '
                'does not reference mapper %s' %
                (key, self, other, self.parent))

        if self.direction in (ONETOMANY, MANYTOONE) and self.direction \
                == other.direction:
            raise sa_exc.ArgumentError(
                '%s and back-reference %s are '
                'both of the same direction %r.  Did you mean to '
                'set remote_side on the many-to-one side ?' %
                (other, self, self.direction))

    @util.memoized_property
    def mapper(self):
        """Return the targeted :class:`.Mapper` for this
        :class:`.RelationshipProperty`.

        This is a lazy-initializing static attribute.

        """
        if util.callable(self.argument) and \
                not isinstance(self.argument, (type, mapperlib.Mapper)):
            argument = self.argument()
        else:
            argument = self.argument

        if isinstance(argument, type):
            mapper_ = mapperlib.class_mapper(argument,
                                             configure=False)
        elif isinstance(self.argument, mapperlib.Mapper):
            mapper_ = argument
        else:
            raise sa_exc.ArgumentError(
                "relationship '%s' expects "
                "a class or a mapper argument (received: %s)"
                % (self.key, type(argument)))
        return mapper_

    @util.memoized_property
    @util.deprecated("0.7", "Use .target")
    def table(self):
        """Return the selectable linked to this
        :class:`.RelationshipProperty` object's target
        :class:`.Mapper`.
        """
        return self.target

    def do_init(self):
        self._check_conflicts()
        self._process_dependent_arguments()
        self._setup_join_conditions()
        self._check_cascade_settings(self._cascade)
        self._post_init()
        self._generate_backref()
        super(RelationshipProperty, self).do_init()
        self._lazy_strategy = self._get_strategy((("lazy", "select"),))

    def _process_dependent_arguments(self):
        """Convert incoming configuration arguments to their
        proper form.

        Callables are resolved, ORM annotations removed.

        """
        # accept callables for other attributes which may require
        # deferred initialization.  This technique is used
        # by declarative "string configs" and some recipes.
        for attr in (
            'order_by', 'primaryjoin', 'secondaryjoin',
            'secondary', '_user_defined_foreign_keys', 'remote_side',
        ):
            attr_value = getattr(self, attr)
            if util.callable(attr_value):
                setattr(self, attr, attr_value())

        # remove "annotations" which are present if mapped class
        # descriptors are used to create the join expression.
        for attr in 'primaryjoin', 'secondaryjoin':
            val = getattr(self, attr)
            if val is not None:
                setattr(self, attr, _orm_deannotate(
                    expression._only_column_elements(val, attr))
                )

        # ensure expressions in self.order_by, foreign_keys,
        # remote_side are all columns, not strings.
        if self.order_by is not False and self.order_by is not None:
            self.order_by = [
                expression._only_column_elements(x, "order_by")
                for x in
                util.to_list(self.order_by)]

        self._user_defined_foreign_keys = \
            util.column_set(
                expression._only_column_elements(x, "foreign_keys")
                for x in util.to_column_set(
                    self._user_defined_foreign_keys
                ))

        self.remote_side = \
            util.column_set(
                expression._only_column_elements(x, "remote_side")
                for x in
                util.to_column_set(self.remote_side))

        self.target = self.mapper.mapped_table

    def _setup_join_conditions(self):
        self._join_condition = jc = JoinCondition(
            parent_selectable=self.parent.mapped_table,
            child_selectable=self.mapper.mapped_table,
            parent_local_selectable=self.parent.local_table,
            child_local_selectable=self.mapper.local_table,
            primaryjoin=self.primaryjoin,
            secondary=self.secondary,
            secondaryjoin=self.secondaryjoin,
            parent_equivalents=self.parent._equivalent_columns,
            child_equivalents=self.mapper._equivalent_columns,
            consider_as_foreign_keys=self._user_defined_foreign_keys,
            local_remote_pairs=self.local_remote_pairs,
            remote_side=self.remote_side,
            self_referential=self._is_self_referential,
            prop=self,
            support_sync=not self.viewonly,
            can_be_synced_fn=self._columns_are_mapped
        )
        self.primaryjoin = jc.deannotated_primaryjoin
        self.secondaryjoin = jc.deannotated_secondaryjoin
        self.direction = jc.direction
        self.local_remote_pairs = jc.local_remote_pairs
        self.remote_side = jc.remote_columns
        self.local_columns = jc.local_columns
        self.synchronize_pairs = jc.synchronize_pairs
        self._calculated_foreign_keys = jc.foreign_key_columns
        self.secondary_synchronize_pairs = jc.secondary_synchronize_pairs

    def _check_conflicts(self):
        """Test that this relationship is legal, warn about
        inheritance conflicts."""

        if not self.is_primary() and not mapperlib.class_mapper(
                self.parent.class_,
                configure=False).has_property(self.key):
            raise sa_exc.ArgumentError(
                "Attempting to assign a new "
                "relationship '%s' to a non-primary mapper on "
                "class '%s'.  New relationships can only be added "
                "to the primary mapper, i.e. the very first mapper "
                "created for class '%s' " %
                (self.key, self.parent.class_.__name__,
                 self.parent.class_.__name__))

        # check for conflicting relationship() on superclass
        if not self.parent.concrete:
            for inheriting in self.parent.iterate_to_root():
                if inheriting is not self.parent \
                        and inheriting.has_property(self.key):
                    util.warn("Warning: relationship '%s' on mapper "
                              "'%s' supersedes the same relationship "
                              "on inherited mapper '%s'; this can "
                              "cause dependency issues during flush"
                              % (self.key, self.parent, inheriting))

    def _get_cascade(self):
        """Return the current cascade setting for this
        :class:`.RelationshipProperty`.
        """
        return self._cascade

    def _set_cascade(self, cascade):
        cascade = CascadeOptions(cascade)
        if 'mapper' in self.__dict__:
            self._check_cascade_settings(cascade)
        self._cascade = cascade

        if self._dependency_processor:
            self._dependency_processor.cascade = cascade

    cascade = property(_get_cascade, _set_cascade)

    def _check_cascade_settings(self, cascade):
        if cascade.delete_orphan and not self.single_parent \
            and (self.direction is MANYTOMANY or self.direction
                 is MANYTOONE):
            raise sa_exc.ArgumentError(
                'On %s, delete-orphan cascade is not supported '
                'on a many-to-many or many-to-one relationship '
                'when single_parent is not set.   Set '
                'single_parent=True on the relationship().'
                % self)
        if self.direction is MANYTOONE and self.passive_deletes:
            util.warn("On %s, 'passive_deletes' is normally configured "
                      "on one-to-many, one-to-one, many-to-many "
                      "relationships only."
                      % self)

        if self.passive_deletes == 'all' and \
            ("delete" in cascade or
             "delete-orphan" in cascade):
            raise sa_exc.ArgumentError(
                "On %s, can't set passive_deletes='all' in conjunction "
                "with 'delete' or 'delete-orphan' cascade" % self)

        if cascade.delete_orphan:
            self.mapper.primary_mapper()._delete_orphans.append(
                (self.key, self.parent.class_)
            )

    def _columns_are_mapped(self, *cols):
        """Return True if all columns in the given collection are
        mapped by the tables referenced by this :class:`.Relationship`.

        """
        for c in cols:
            if self.secondary is not None \
                    and self.secondary.c.contains_column(c):
                continue
            if not self.parent.mapped_table.c.contains_column(c) and \
                    not self.target.c.contains_column(c):
                return False
        return True

    def _generate_backref(self):
        """Interpret the 'backref' instruction to create a
        :func:`.relationship` complementary to this one."""

        if not self.is_primary():
            return
        if self.backref is not None and not self.back_populates:
            if isinstance(self.backref, util.string_types):
                backref_key, kwargs = self.backref, {}
            else:
                backref_key, kwargs = self.backref
            mapper = self.mapper.primary_mapper()

            check = set(mapper.iterate_to_root()).\
                union(mapper.self_and_descendants)
            for m in check:
                if m.has_property(backref_key):
                    raise sa_exc.ArgumentError(
                        "Error creating backref "
                        "'%s' on relationship '%s': property of that "
                        "name exists on mapper '%s'" %
                        (backref_key, self, m))

            # determine primaryjoin/secondaryjoin for the
            # backref.  Use the one we had, so that
            # a custom join doesn't have to be specified in
            # both directions.
            if self.secondary is not None:
                # for many to many, just switch primaryjoin/
                # secondaryjoin.   use the annotated
                # pj/sj on the _join_condition.
                pj = kwargs.pop(
                    'primaryjoin',
                    self._join_condition.secondaryjoin_minus_local)
                sj = kwargs.pop(
                    'secondaryjoin',
                    self._join_condition.primaryjoin_minus_local)
            else:
                pj = kwargs.pop(
                    'primaryjoin',
                    self._join_condition.primaryjoin_reverse_remote)
                sj = kwargs.pop('secondaryjoin', None)
                if sj:
                    raise sa_exc.InvalidRequestError(
                        "Can't assign 'secondaryjoin' on a backref "
                        "against a non-secondary relationship."
                    )

            foreign_keys = kwargs.pop('foreign_keys',
                                      self._user_defined_foreign_keys)
            parent = self.parent.primary_mapper()
            kwargs.setdefault('viewonly', self.viewonly)
            kwargs.setdefault('post_update', self.post_update)
            kwargs.setdefault('passive_updates', self.passive_updates)
            self.back_populates = backref_key
            relationship = RelationshipProperty(
                parent, self.secondary,
                pj, sj,
                foreign_keys=foreign_keys,
                back_populates=self.key,
                **kwargs)
            mapper._configure_property(backref_key, relationship)

        if self.back_populates:
            self._add_reverse_property(self.back_populates)

    def _post_init(self):
        if self.uselist is None:
            self.uselist = self.direction is not MANYTOONE
        if not self.viewonly:
            self._dependency_processor = \
                dependency.DependencyProcessor.from_relationship(self)

    @util.memoized_property
    def _use_get(self):
        """memoize the 'use_get' attribute of this RelationshipLoader's
        lazyloader."""

        strategy = self._lazy_strategy
        return strategy.use_get

    @util.memoized_property
    def _is_self_referential(self):
        return self.mapper.common_parent(self.parent)

    def _create_joins(self, source_polymorphic=False,
                      source_selectable=None, dest_polymorphic=False,
                      dest_selectable=None, of_type=None):
        if source_selectable is None:
            if source_polymorphic and self.parent.with_polymorphic:
                source_selectable = self.parent._with_polymorphic_selectable

        aliased = False
        if dest_selectable is None:
            if dest_polymorphic and self.mapper.with_polymorphic:
                dest_selectable = self.mapper._with_polymorphic_selectable
                aliased = True
            else:
                dest_selectable = self.mapper.mapped_table

            if self._is_self_referential and source_selectable is None:
                dest_selectable = dest_selectable.alias()
                aliased = True
        else:
            aliased = True

        dest_mapper = of_type or self.mapper

        single_crit = dest_mapper._single_table_criterion
        aliased = aliased or (source_selectable is not None)

        primaryjoin, secondaryjoin, secondary, target_adapter, dest_selectable = \
            self._join_condition.join_targets(
                source_selectable, dest_selectable, aliased, single_crit
            )
        if source_selectable is None:
            source_selectable = self.parent.local_table
        if dest_selectable is None:
            dest_selectable = self.mapper.local_table
        return (primaryjoin, secondaryjoin, source_selectable,
                dest_selectable, secondary, target_adapter)


def _annotate_columns(element, annotations):
    def clone(elem):
        if isinstance(elem, expression.ColumnClause):
            elem = elem._annotate(annotations.copy())
        elem._copy_internals(clone=clone)
        return elem

    if element is not None:
        element = clone(element)
    return element


class JoinCondition(object):
    def __init__(self,
                 parent_selectable,
                 child_selectable,
                 parent_local_selectable,
                 child_local_selectable,
                 primaryjoin=None,
                 secondary=None,
                 secondaryjoin=None,
                 parent_equivalents=None,
                 child_equivalents=None,
                 consider_as_foreign_keys=None,
                 local_remote_pairs=None,
                 remote_side=None,
                 self_referential=False,
                 prop=None,
                 support_sync=True,
                 can_be_synced_fn=lambda *c: True
                 ):
        self.parent_selectable = parent_selectable
        self.parent_local_selectable = parent_local_selectable
        self.child_selectable = child_selectable
        self.child_local_selectable = child_local_selectable
        self.parent_equivalents = parent_equivalents
        self.child_equivalents = child_equivalents
        self.primaryjoin = primaryjoin
        self.secondaryjoin = secondaryjoin
        self.secondary = secondary
        self.consider_as_foreign_keys = consider_as_foreign_keys
        self._local_remote_pairs = local_remote_pairs
        self._remote_side = remote_side
        self.prop = prop
        self.self_referential = self_referential
        self.support_sync = support_sync
        self.can_be_synced_fn = can_be_synced_fn
        self._determine_joins()
        self._annotate_fks()
        self._annotate_remote()
        self._annotate_local()
        self._setup_pairs()
        self._check_foreign_cols(self.primaryjoin, True)
        if self.secondaryjoin is not None:
            self._check_foreign_cols(self.secondaryjoin, False)
        self._determine_direction()
        self._check_remote_side()
        self._log_joins()

    def _log_joins(self):
        if self.prop is None:
            return
        log = self.prop.logger
        log.info('%s setup primary join %s', self.prop,
                 self.primaryjoin)
        log.info('%s setup secondary join %s', self.prop,
                 self.secondaryjoin)
        log.info('%s synchronize pairs [%s]', self.prop,
                 ','.join('(%s => %s)' % (l, r) for (l, r) in
                          self.synchronize_pairs))
        log.info('%s secondary synchronize pairs [%s]', self.prop,
                 ','.join('(%s => %s)' % (l, r) for (l, r) in
                          self.secondary_synchronize_pairs or []))
        log.info('%s local/remote pairs [%s]', self.prop,
                 ','.join('(%s / %s)' % (l, r) for (l, r) in
                          self.local_remote_pairs))
        log.info('%s remote columns [%s]', self.prop,
                 ','.join('%s' % col for col in self.remote_columns)
                 )
        log.info('%s local columns [%s]', self.prop,
                 ','.join('%s' % col for col in self.local_columns)
                 )
        log.info('%s relationship direction %s', self.prop,
                 self.direction)

    def _determine_joins(self):
        """Determine the 'primaryjoin' and 'secondaryjoin' attributes,
        if not passed to the constructor already.

        This is based on analysis of the foreign key relationships
        between the parent and target mapped selectables.

        """
        if self.secondaryjoin is not None and self.secondary is None:
            raise sa_exc.ArgumentError(
                "Property %s specified with secondary "
                "join condition but "
                "no secondary argument" % self.prop)

        # find a join between the given mapper's mapped table and
        # the given table. will try the mapper's local table first
        # for more specificity, then if not found will try the more
        # general mapped table, which in the case of inheritance is
        # a join.
        try:
            consider_as_foreign_keys = self.consider_as_foreign_keys or None
            if self.secondary is not None:
                if self.secondaryjoin is None:
                    self.secondaryjoin = \
                        join_condition(
                            self.child_selectable,
                            self.secondary,
                            a_subset=self.child_local_selectable,
                            consider_as_foreign_keys=consider_as_foreign_keys
                        )
                if self.primaryjoin is None:
                    self.primaryjoin = \
                        join_condition(
                            self.parent_selectable,
                            self.secondary,
                            a_subset=self.parent_local_selectable,
                            consider_as_foreign_keys=consider_as_foreign_keys
                        )
            else:
                if self.primaryjoin is None:
                    self.primaryjoin = \
                        join_condition(
                            self.parent_selectable,
                            self.child_selectable,
                            a_subset=self.parent_local_selectable,
                            consider_as_foreign_keys=consider_as_foreign_keys
                        )
        except sa_exc.NoForeignKeysError:
            if self.secondary is not None:
                raise sa_exc.NoForeignKeysError(
                    "Could not determine join "
                    "condition between parent/child tables on "
                    "relationship %s - there are no foreign keys "
                    "linking these tables via secondary table '%s'.  "
                    "Ensure that referencing columns are associated "
                    "with a ForeignKey or ForeignKeyConstraint, or "
                    "specify 'primaryjoin' and 'secondaryjoin' "
                    "expressions." % (self.prop, self.secondary))
            else:
                raise sa_exc.NoForeignKeysError(
                    "Could not determine join "
                    "condition between parent/child tables on "
                    "relationship %s - there are no foreign keys "
                    "linking these tables.  "
                    "Ensure that referencing columns are associated "
                    "with a ForeignKey or ForeignKeyConstraint, or "
                    "specify a 'primaryjoin' expression." % self.prop)
        except sa_exc.AmbiguousForeignKeysError:
            if self.secondary is not None:
                raise sa_exc.AmbiguousForeignKeysError(
                    "Could not determine join "
                    "condition between parent/child tables on "
                    "relationship %s - there are multiple foreign key "
                    "paths linking the tables via secondary table '%s'.  "
                    "Specify the 'foreign_keys' "
                    "argument, providing a list of those columns which "
                    "should be counted as containing a foreign key "
                    "reference from the secondary table to each of the "
                    "parent and child tables."
                    % (self.prop, self.secondary))
            else:
                raise sa_exc.AmbiguousForeignKeysError(
                    "Could not determine join "
                    "condition between parent/child tables on "
                    "relationship %s - there are multiple foreign key "
                    "paths linking the tables.  Specify the "
                    "'foreign_keys' argument, providing a list of those "
                    "columns which should be counted as containing a "
                    "foreign key reference to the parent table."
                    % self.prop)

    @property
    def primaryjoin_minus_local(self):
        return _deep_deannotate(self.primaryjoin, values=("local", "remote"))

    @property
    def secondaryjoin_minus_local(self):
        return _deep_deannotate(self.secondaryjoin,
                                values=("local", "remote"))

    @util.memoized_property
    def primaryjoin_reverse_remote(self):
        """Return the primaryjoin condition suitable for the
        "reverse" direction.

        If the primaryjoin was delivered here with pre-existing
        "remote" annotations, the local/remote annotations
        are reversed.  Otherwise, the local/remote annotations
        are removed.

        """
        if self._has_remote_annotations:
            def replace(element):
                if "remote" in element._annotations:
                    v = element._annotations.copy()
                    del v['remote']
                    v['local'] = True
                    return element._with_annotations(v)
                elif "local" in element._annotations:
                    v = element._annotations.copy()
                    del v['local']
                    v['remote'] = True
                    return element._with_annotations(v)
            return visitors.replacement_traverse(
                self.primaryjoin, {}, replace)
        else:
            if self._has_foreign_annotations:
                # TODO: coverage
                return _deep_deannotate(self.primaryjoin,
                                        values=("local", "remote"))
            else:
                return _deep_deannotate(self.primaryjoin)

    def _has_annotation(self, clause, annotation):
        for col in visitors.iterate(clause, {}):
            if annotation in col._annotations:
                return True
        else:
            return False

    @util.memoized_property
    def _has_foreign_annotations(self):
        return self._has_annotation(self.primaryjoin, "foreign")

    @util.memoized_property
    def _has_remote_annotations(self):
        return self._has_annotation(self.primaryjoin, "remote")

    def _annotate_fks(self):
        """Annotate the primaryjoin and secondaryjoin
        structures with 'foreign' annotations marking columns
        considered as foreign.

        """
        if self._has_foreign_annotations:
            return

        if self.consider_as_foreign_keys:
            self._annotate_from_fk_list()
        else:
            self._annotate_present_fks()

    def _annotate_from_fk_list(self):
        def check_fk(col):
            if col in self.consider_as_foreign_keys:
                return col._annotate({"foreign": True})
        self.primaryjoin = visitors.replacement_traverse(
            self.primaryjoin,
            {},
            check_fk
        )
        if self.secondaryjoin is not None:
            self.secondaryjoin = visitors.replacement_traverse(
                self.secondaryjoin,
                {},
                check_fk
            )

    def _annotate_present_fks(self):
        if self.secondary is not None:
            secondarycols = util.column_set(self.secondary.c)
        else:
            secondarycols = set()

        def is_foreign(a, b):
            if isinstance(a, schema.Column) and \
                    isinstance(b, schema.Column):
                if a.references(b):
                    return a
                elif b.references(a):
                    return b

            if secondarycols:
                if a in secondarycols and b not in secondarycols:
                    return a
                elif b in secondarycols and a not in secondarycols:
                    return b

        def visit_binary(binary):
            if not isinstance(binary.left, sql.ColumnElement) or \
                    not isinstance(binary.right, sql.ColumnElement):
                return

            if "foreign" not in binary.left._annotations and \
                    "foreign" not in binary.right._annotations:
                col = is_foreign(binary.left, binary.right)
                if col is not None:
                    if col.compare(binary.left):
                        binary.left = binary.left._annotate(
                            {"foreign": True})
                    elif col.compare(binary.right):
                        binary.right = binary.right._annotate(
                            {"foreign": True})

        self.primaryjoin = visitors.cloned_traverse(
            self.primaryjoin,
            {},
            {"binary": visit_binary}
        )
        if self.secondaryjoin is not None:
            self.secondaryjoin = visitors.cloned_traverse(
                self.secondaryjoin,
                {},
                {"binary": visit_binary}
            )

    def _refers_to_parent_table(self):
        """Return True if the join condition contains column
        comparisons where both columns are in both tables.

        """
        pt = self.parent_selectable
        mt = self.child_selectable
        result = [False]

        def visit_binary(binary):
            c, f = binary.left, binary.right
            if (
                isinstance(c, expression.ColumnClause) and
                isinstance(f, expression.ColumnClause) and
                pt.is_derived_from(c.table) and
                pt.is_derived_from(f.table) and
                mt.is_derived_from(c.table) and
                mt.is_derived_from(f.table)
            ):
                result[0] = True
        visitors.traverse(
            self.primaryjoin,
            {},
            {"binary": visit_binary}
        )
        return result[0]

    def _tables_overlap(self):
        """Return True if parent/child tables have some overlap."""

        return selectables_overlap(
            self.parent_selectable, self.child_selectable)

    def _annotate_remote(self):
        """Annotate the primaryjoin and secondaryjoin
        structures with 'remote' annotations marking columns
        considered as part of the 'remote' side.

        """
        if self._has_remote_annotations:
            return

        if self.secondary is not None:
            self._annotate_remote_secondary()
        elif self._local_remote_pairs or self._remote_side:
            self._annotate_remote_from_args()
        elif self._refers_to_parent_table():
            self._annotate_selfref(lambda col: "foreign" in col._annotations)
        elif self._tables_overlap():
            self._annotate_remote_with_overlap()
        else:
            self._annotate_remote_distinct_selectables()

    def _annotate_remote_secondary(self):
        """annotate 'remote' in primaryjoin, secondaryjoin
        when 'secondary' is present.

        """
        def repl(element):
            if self.secondary.c.contains_column(element):
                return element._annotate({"remote": True})
        self.primaryjoin = visitors.replacement_traverse(
            self.primaryjoin, {}, repl)
        self.secondaryjoin = visitors.replacement_traverse(
            self.secondaryjoin, {}, repl)

    def _annotate_selfref(self, fn):
        """annotate 'remote' in primaryjoin, secondaryjoin
        when the relationship is detected as self-referential.

        """
        def visit_binary(binary):
            equated = binary.left.compare(binary.right)
            if isinstance(binary.left, expression.ColumnClause) and \
                    isinstance(binary.right, expression.ColumnClause):
                # assume one to many - FKs are "remote"
                if fn(binary.left):
                    binary.left = binary.left._annotate({"remote": True})
                if fn(binary.right) and not equated:
                    binary.right = binary.right._annotate(
                        {"remote": True})
            else:
                self._warn_non_column_elements()

        self.primaryjoin = visitors.cloned_traverse(
            self.primaryjoin, {},
            {"binary": visit_binary})

    def _annotate_remote_from_args(self):
        """annotate 'remote' in primaryjoin, secondaryjoin
        when the 'remote_side' or '_local_remote_pairs'
        arguments are used.

        """
        if self._local_remote_pairs:
            if self._remote_side:
                raise sa_exc.ArgumentError(
                    "remote_side argument is redundant "
                    "against more detailed _local_remote_side "
                    "argument.")

            remote_side = [r for (l, r) in self._local_remote_pairs]
        else:
            remote_side = self._remote_side

        if self._refers_to_parent_table():
            self._annotate_selfref(lambda col: col in remote_side)
        else:
            def repl(element):
                if element in remote_side:
                    return element._annotate({"remote": True})
            self.primaryjoin = visitors.replacement_traverse(
                self.primaryjoin, {}, repl)

    def _annotate_remote_with_overlap(self):
        """annotate 'remote' in primaryjoin, secondaryjoin
        when the parent/child tables have some set of
        tables in common, though is not a fully self-referential
        relationship.

        """
        def visit_binary(binary):
            binary.left, binary.right = proc_left_right(binary.left,
                                                        binary.right)
            binary.right, binary.left = proc_left_right(binary.right,
                                                        binary.left)

        def proc_left_right(left, right):
            if isinstance(left, expression.ColumnClause) and \
                    isinstance(right, expression.ColumnClause):
                if self.child_selectable.c.contains_column(right) and \
                        self.parent_selectable.c.contains_column(left):
                    right = right._annotate({"remote": True})
            else:
                self._warn_non_column_elements()

            return left, right

        self.primaryjoin = visitors.cloned_traverse(
            self.primaryjoin, {},
            {"binary": visit_binary})

    def _annotate_remote_distinct_selectables(self):
        """annotate 'remote' in primaryjoin, secondaryjoin
        when the parent/child tables are entirely
        separate.

        """
        def repl(element):
            if self.child_selectable.c.contains_column(element) and \
                    (not self.parent_local_selectable.c.
                        contains_column(element) or
                        self.child_local_selectable.c.
                        contains_column(element)):
                return element._annotate({"remote": True})
        self.primaryjoin = visitors.replacement_traverse(
            self.primaryjoin, {}, repl)

    def _warn_non_column_elements(self):
        util.warn(
            "Non-simple column elements in primary "
            "join condition for property %s - consider using "
            "remote() annotations to mark the remote side."
            % self.prop
        )

    def _annotate_local(self):
        """Annotate the primaryjoin and secondaryjoin
        structures with 'local' annotations.

        This annotates all column elements found
        simultaneously in the parent table
        and the join condition that don't have a
        'remote' annotation set up from
        _annotate_remote() or user-defined.

        """
        if self._has_annotation(self.primaryjoin, "local"):
            return

        if self._local_remote_pairs:
            local_side = util.column_set([l for (l, r)
                                          in self._local_remote_pairs])
        else:
            local_side = util.column_set(self.parent_selectable.c)

        def locals_(elem):
            if "remote" not in elem._annotations and \
                    elem in local_side:
                return elem._annotate({"local": True})
        self.primaryjoin = visitors.replacement_traverse(
            self.primaryjoin, {}, locals_
        )

    def _check_remote_side(self):
        if not self.local_remote_pairs:
            raise sa_exc.ArgumentError(
                'Relationship %s could '
                'not determine any unambiguous local/remote column '
                'pairs based on join condition and remote_side '
                'arguments.  '
                'Consider using the remote() annotation to '
                'accurately mark those elements of the join '
                'condition that are on the remote side of '
                'the relationship.' % (self.prop, ))

    def _check_foreign_cols(self, join_condition, primary):
        """Check the foreign key columns collected and emit error
        messages."""

        can_sync = False

        foreign_cols = self._gather_columns_with_annotation(
            join_condition, "foreign")

        has_foreign = bool(foreign_cols)

        if primary:
            can_sync = bool(self.synchronize_pairs)
        else:
            can_sync = bool(self.secondary_synchronize_pairs)

        if self.support_sync and can_sync or \
                (not self.support_sync and has_foreign):
            return

        # from here below is just determining the best error message
        # to report.  Check for a join condition using any operator
        # (not just ==), perhaps they need to turn on "viewonly=True".
        if self.support_sync and has_foreign and not can_sync:
            err = "Could not locate any simple equality expressions "\
                "involving locally mapped foreign key columns for "\
                "%s join condition "\
                "'%s' on relationship %s." % (
                    primary and 'primary' or 'secondary',
                    join_condition,
                    self.prop
                )
            err += \
                "  Ensure that referencing columns are associated "\
                "with a ForeignKey or ForeignKeyConstraint, or are "\
                "annotated in the join condition with the foreign() "\
                "annotation. To allow comparison operators other than "\
                "'==', the relationship can be marked as viewonly=True."

            raise sa_exc.ArgumentError(err)
        else:
            err = "Could not locate any relevant foreign key columns "\
                "for %s join condition '%s' on relationship %s." % (
                    primary and 'primary' or 'secondary',
                    join_condition,
                    self.prop
                )
            err += \
                '  Ensure that referencing columns are associated '\
                'with a ForeignKey or ForeignKeyConstraint, or are '\
                'annotated in the join condition with the foreign() '\
                'annotation.'
            raise sa_exc.ArgumentError(err)

    def _determine_direction(self):
        """Determine if this relationship is one to many, many to one,
        many to many.

        """
        if self.secondaryjoin is not None:
            self.direction = MANYTOMANY
        else:
            parentcols = util.column_set(self.parent_selectable.c)
            targetcols = util.column_set(self.child_selectable.c)

            # fk collection which suggests ONETOMANY.
            onetomany_fk = targetcols.intersection(
                self.foreign_key_columns)

            # fk collection which suggests MANYTOONE.

            manytoone_fk = parentcols.intersection(
                self.foreign_key_columns)

            if onetomany_fk and manytoone_fk:
                # fks on both sides.  test for overlap of local/remote
                # with foreign key.
                # we will gather columns directly from their annotations
                # without deannotating, so that we can distinguish on a column
                # that refers to itself.

                # 1. columns that are both remote and FK suggest
                # onetomany.
                onetomany_local = self._gather_columns_with_annotation(
                    self.primaryjoin, "remote", "foreign")

                # 2. columns that are FK but are not remote (e.g. local)
                # suggest manytoone.
                manytoone_local = set([c for c in
                                       self._gather_columns_with_annotation(
                                           self.primaryjoin,
                                           "foreign")
                                       if "remote" not in c._annotations])

                # 3. if both collections are present, remove columns that
                # refer to themselves.  This is for the case of
                # and_(Me.id == Me.remote_id, Me.version == Me.version)
                if onetomany_local and manytoone_local:
                    self_equated = self.remote_columns.intersection(
                        self.local_columns
                    )
                    onetomany_local = onetomany_local.difference(self_equated)
                    manytoone_local = manytoone_local.difference(self_equated)

                # at this point, if only one or the other collection is
                # present, we know the direction, otherwise it's still
                # ambiguous.

                if onetomany_local and not manytoone_local:
                    self.direction = ONETOMANY
                elif manytoone_local and not onetomany_local:
                    self.direction = MANYTOONE
                else:
                    raise sa_exc.ArgumentError(
                        "Can't determine relationship"
                        " direction for relationship '%s' - foreign "
                        "key columns within the join condition are present "
                        "in both the parent and the child's mapped tables.  "
                        "Ensure that only those columns referring "
                        "to a parent column are marked as foreign, "
                        "either via the foreign() annotation or "
                        "via the foreign_keys argument." % self.prop)
            elif onetomany_fk:
                self.direction = ONETOMANY
            elif manytoone_fk:
                self.direction = MANYTOONE
            else:
                raise sa_exc.ArgumentError(
                    "Can't determine relationship "
                    "direction for relationship '%s' - foreign "
                    "key columns are present in neither the parent "
                    "nor the child's mapped tables" % self.prop)

    def _deannotate_pairs(self, collection):
        """provide deannotation for the various lists of
        pairs, so that using them in hashes doesn't incur
        high-overhead __eq__() comparisons against
        original columns mapped.

        """
        return [(x._deannotate(), y._deannotate())
                for x, y in collection]

    def _setup_pairs(self):
        sync_pairs = []
        lrp = util.OrderedSet([])
        secondary_sync_pairs = []

        def go(joincond, collection):
            def visit_binary(binary, left, right):
                if "remote" in right._annotations and \
                    "remote" not in left._annotations and \
                        self.can_be_synced_fn(left):
                    lrp.add((left, right))
                elif "remote" in left._annotations and \
                    "remote" not in right._annotations and \
                        self.can_be_synced_fn(right):
                    lrp.add((right, left))
                if binary.operator is operators.eq and \
                        self.can_be_synced_fn(left, right):
                    if "foreign" in right._annotations:
                        collection.append((left, right))
                    elif "foreign" in left._annotations:
                        collection.append((right, left))
            visit_binary_product(visit_binary, joincond)

        for joincond, collection in [
            (self.primaryjoin, sync_pairs),
            (self.secondaryjoin, secondary_sync_pairs)
        ]:
            if joincond is None:
                continue
            go(joincond, collection)

        self.local_remote_pairs = self._deannotate_pairs(lrp)
        self.synchronize_pairs = self._deannotate_pairs(sync_pairs)
        self.secondary_synchronize_pairs = \
            self._deannotate_pairs(secondary_sync_pairs)

    @util.memoized_property
    def remote_columns(self):
        return self._gather_join_annotations("remote")

    @util.memoized_property
    def local_columns(self):
        return self._gather_join_annotations("local")

    @util.memoized_property
    def foreign_key_columns(self):
        return self._gather_join_annotations("foreign")

    @util.memoized_property
    def deannotated_primaryjoin(self):
        return _deep_deannotate(self.primaryjoin)

    @util.memoized_property
    def deannotated_secondaryjoin(self):
        if self.secondaryjoin is not None:
            return _deep_deannotate(self.secondaryjoin)
        else:
            return None

    def _gather_join_annotations(self, annotation):
        s = set(
            self._gather_columns_with_annotation(
                self.primaryjoin, annotation)
        )
        if self.secondaryjoin is not None:
            s.update(
                self._gather_columns_with_annotation(
                    self.secondaryjoin, annotation)
            )
        return set([x._deannotate() for x in s])

    def _gather_columns_with_annotation(self, clause, *annotation):
        annotation = set(annotation)
        return set([
            col for col in visitors.iterate(clause, {})
            if annotation.issubset(col._annotations)
        ])

    def join_targets(self, source_selectable,
                     dest_selectable,
                     aliased,
                     single_crit=None):
        """Given a source and destination selectable, create a
        join between them.

        This takes into account aliasing the join clause
        to reference the appropriate corresponding columns
        in the target objects, as well as the extra child
        criterion, equivalent column sets, etc.

        """

        # place a barrier on the destination such that
        # replacement traversals won't ever dig into it.
        # its internal structure remains fixed
        # regardless of context.
        dest_selectable = _shallow_annotate(
            dest_selectable,
            {'no_replacement_traverse': True})

        primaryjoin, secondaryjoin, secondary = self.primaryjoin, \
            self.secondaryjoin, self.secondary

        # adjust the join condition for single table inheritance,
        # in the case that the join is to a subclass
        # this is analogous to the
        # "_adjust_for_single_table_inheritance()" method in Query.

        if single_crit is not None:
            if secondaryjoin is not None:
                secondaryjoin = secondaryjoin & single_crit
            else:
                primaryjoin = primaryjoin & single_crit

        if aliased:
            if secondary is not None:
                secondary = secondary.alias(flat=True)
                primary_aliasizer = ClauseAdapter(secondary)
                secondary_aliasizer = \
                    ClauseAdapter(dest_selectable,
                                  equivalents=self.child_equivalents).\
                    chain(primary_aliasizer)
                if source_selectable is not None:
                    primary_aliasizer = \
                        ClauseAdapter(secondary).\
                        chain(ClauseAdapter(
                            source_selectable,
                            equivalents=self.parent_equivalents))
                secondaryjoin = \
                    secondary_aliasizer.traverse(secondaryjoin)
            else:
                primary_aliasizer = ClauseAdapter(
                    dest_selectable,
                    exclude_fn=_ColInAnnotations("local"),
                    equivalents=self.child_equivalents)
                if source_selectable is not None:
                    primary_aliasizer.chain(
                        ClauseAdapter(source_selectable,
                                      exclude_fn=_ColInAnnotations("remote"),
                                      equivalents=self.parent_equivalents))
                secondary_aliasizer = None

            primaryjoin = primary_aliasizer.traverse(primaryjoin)
            target_adapter = secondary_aliasizer or primary_aliasizer
            target_adapter.exclude_fn = None
        else:
            target_adapter = None
        return primaryjoin, secondaryjoin, secondary, \
            target_adapter, dest_selectable

    def create_lazy_clause(self, reverse_direction=False):
        binds = util.column_dict()
        lookup = collections.defaultdict(list)
        equated_columns = util.column_dict()

        if reverse_direction and self.secondaryjoin is None:
            for l, r in self.local_remote_pairs:
                lookup[r].append((r, l))
                equated_columns[l] = r
        else:
            # replace all "local side" columns, which is
            # anything that isn't marked "remote"
            for l, r in self.local_remote_pairs:
                lookup[l].append((l, r))
                equated_columns[r] = l

        def col_to_bind(col):
            if (reverse_direction and col in lookup) or \
                    (not reverse_direction and "local" in col._annotations):
                if col in lookup:
                    for tobind, equated in lookup[col]:
                        if equated in binds:
                            return None
                if col not in binds:
                    binds[col] = sql.bindparam(
                        None, None, type_=col.type, unique=True)
                return binds[col]
            return None

        lazywhere = self.primaryjoin
        if self.secondaryjoin is None or not reverse_direction:
            lazywhere = visitors.replacement_traverse(
                lazywhere, {}, col_to_bind)

        if self.secondaryjoin is not None:
            secondaryjoin = self.secondaryjoin
            if reverse_direction:
                secondaryjoin = visitors.replacement_traverse(
                    secondaryjoin, {}, col_to_bind)
            lazywhere = sql.and_(lazywhere, secondaryjoin)

        bind_to_col = dict((binds[col].key, col) for col in binds)

        # this is probably not necessary
        lazywhere = _deep_deannotate(lazywhere)

        return lazywhere, bind_to_col, equated_columns


class _ColInAnnotations(object):
    """Seralizable equivalent to:

        lambda c: "name" in c._annotations
    """

    def __init__(self, name):
        self.name = name

    def __call__(self, c):
        return self.name in c._annotations<|MERGE_RESOLUTION|>--- conflicted
+++ resolved
@@ -92,32 +92,6 @@
     _dependency_processor = None
 
     def __init__(self, argument,
-<<<<<<< HEAD
-        secondary=None, primaryjoin=None,
-        secondaryjoin=None,
-        foreign_keys=None,
-        uselist=None,
-        order_by=False,
-        backref=None,
-        back_populates=None,
-        post_update=False,
-        cascade=False, extension=None,
-        viewonly=False, lazy=True,
-        collection_class=None, passive_deletes=False,
-        passive_updates=True, remote_side=None,
-        enable_typechecks=True, join_depth=None,
-        comparator_factory=None,
-        single_parent=False, innerjoin=False,
-        distinct_target_key=None,
-        doc=None,
-        active_history=False,
-        cascade_backrefs=True,
-        load_on_pending=False,
-        bake_queries=True,
-        strategy_class=None, _local_remote_pairs=None,
-        query_class=None,
-            info=None):
-=======
                  secondary=None, primaryjoin=None,
                  secondaryjoin=None,
                  foreign_keys=None,
@@ -138,10 +112,10 @@
                  active_history=False,
                  cascade_backrefs=True,
                  load_on_pending=False,
+                 bake_queries=True,
                  strategy_class=None, _local_remote_pairs=None,
                  query_class=None,
                  info=None):
->>>>>>> 2c9ff911
         """Provide a relationship between two mapped classes.
 
         This corresponds to a parent-child or associative table relationship.
