--- conflicted
+++ resolved
@@ -19,11 +19,7 @@
 from ..sql import util as sql_util
 from .util import _none_set, state_str
 from .. import exc as sa_exc
-<<<<<<< HEAD
-from . import exc as orm_exc
-=======
 import collections
->>>>>>> c8817e60
 
 _new_runid = util.counter()
 
