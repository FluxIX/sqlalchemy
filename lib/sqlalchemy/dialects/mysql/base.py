# mysql/base.py
# Copyright (C) 2005-2015 the SQLAlchemy authors and contributors
# <see AUTHORS file>
#
# This module is part of SQLAlchemy and is released under
# the MIT License: http://www.opensource.org/licenses/mit-license.php

"""

.. dialect:: mysql
    :name: MySQL

Supported Versions and Features
-------------------------------

SQLAlchemy supports MySQL starting with version 4.1 through modern releases.
However, no heroic measures are taken to work around major missing
SQL features - if your server version does not support sub-selects, for
example, they won't work in SQLAlchemy either.

See the official MySQL documentation for detailed information about features
supported in any given server release.

.. _mysql_connection_timeouts:

Connection Timeouts
-------------------

MySQL features an automatic connection close behavior, for connections that
have been idle for eight hours or more.   To circumvent having this issue, use
the ``pool_recycle`` option which controls the maximum age of any connection::

    engine = create_engine('mysql+mysqldb://...', pool_recycle=3600)

.. seealso::

    :ref:`pool_setting_recycle` - full description of the pool recycle feature.


.. _mysql_storage_engines:

CREATE TABLE arguments including Storage Engines
------------------------------------------------

MySQL's CREATE TABLE syntax includes a wide array of special options,
including ``ENGINE``, ``CHARSET``, ``MAX_ROWS``, ``ROW_FORMAT``,
``INSERT_METHOD``, and many more.
To accommodate the rendering of these arguments, specify the form
``mysql_argument_name="value"``.  For example, to specify a table with
``ENGINE`` of ``InnoDB``, ``CHARSET`` of ``utf8``, and ``KEY_BLOCK_SIZE``
of ``1024``::

  Table('mytable', metadata,
        Column('data', String(32)),
        mysql_engine='InnoDB',
        mysql_charset='utf8',
        mysql_key_block_size="1024"
       )

The MySQL dialect will normally transfer any keyword specified as
``mysql_keyword_name`` to be rendered as ``KEYWORD_NAME`` in the
``CREATE TABLE`` statement.  A handful of these names will render with a space
instead of an underscore; to support this, the MySQL dialect has awareness of
these particular names, which include ``DATA DIRECTORY``
(e.g. ``mysql_data_directory``), ``CHARACTER SET`` (e.g.
``mysql_character_set``) and ``INDEX DIRECTORY`` (e.g.
``mysql_index_directory``).

The most common argument is ``mysql_engine``, which refers to the storage
engine for the table.  Historically, MySQL server installations would default
to ``MyISAM`` for this value, although newer versions may be defaulting
to ``InnoDB``.  The ``InnoDB`` engine is typically preferred for its support
of transactions and foreign keys.

A :class:`.Table` that is created in a MySQL database with a storage engine
of ``MyISAM`` will be essentially non-transactional, meaning any
INSERT/UPDATE/DELETE statement referring to this table will be invoked as
autocommit.   It also will have no support for foreign key constraints; while
the ``CREATE TABLE`` statement accepts foreign key options, when using the
``MyISAM`` storage engine these arguments are discarded.  Reflecting such a
table will also produce no foreign key constraint information.

For fully atomic transactions as well as support for foreign key
constraints, all participating ``CREATE TABLE`` statements must specify a
transactional engine, which in the vast majority of cases is ``InnoDB``.

.. seealso::

    `The InnoDB Storage Engine
    <http://dev.mysql.com/doc/refman/5.0/en/innodb-storage-engine.html>`_ -
    on the MySQL website.

Case Sensitivity and Table Reflection
-------------------------------------

MySQL has inconsistent support for case-sensitive identifier
names, basing support on specific details of the underlying
operating system. However, it has been observed that no matter
what case sensitivity behavior is present, the names of tables in
foreign key declarations are *always* received from the database
as all-lower case, making it impossible to accurately reflect a
schema where inter-related tables use mixed-case identifier names.

Therefore it is strongly advised that table names be declared as
all lower case both within SQLAlchemy as well as on the MySQL
database itself, especially if database reflection features are
to be used.

.. _mysql_isolation_level:

Transaction Isolation Level
---------------------------

:func:`.create_engine` accepts an :paramref:`.create_engine.isolation_level`
parameter which results in the command ``SET SESSION
TRANSACTION ISOLATION LEVEL <level>`` being invoked for
every new connection. Valid values for this parameter are
``READ COMMITTED``, ``READ UNCOMMITTED``,
``REPEATABLE READ``, and ``SERIALIZABLE``::

    engine = create_engine(
                    "mysql://scott:tiger@localhost/test",
                    isolation_level="READ UNCOMMITTED"
                )

.. versionadded:: 0.7.6

AUTO_INCREMENT Behavior
-----------------------

When creating tables, SQLAlchemy will automatically set ``AUTO_INCREMENT`` on
the first :class:`.Integer` primary key column which is not marked as a
foreign key::

  >>> t = Table('mytable', metadata,
  ...   Column('mytable_id', Integer, primary_key=True)
  ... )
  >>> t.create()
  CREATE TABLE mytable (
          id INTEGER NOT NULL AUTO_INCREMENT,
          PRIMARY KEY (id)
  )

You can disable this behavior by passing ``False`` to the
:paramref:`~.Column.autoincrement` argument of :class:`.Column`.  This flag
can also be used to enable auto-increment on a secondary column in a
multi-column key for some storage engines::

  Table('mytable', metadata,
        Column('gid', Integer, primary_key=True, autoincrement=False),
        Column('id', Integer, primary_key=True)
       )

.. _mysql_unicode:

Unicode
-------

Charset Selection
~~~~~~~~~~~~~~~~~

Most MySQL DBAPIs offer the option to set the client character set for
a connection.   This is typically delivered using the ``charset`` parameter
in the URL, such as::

    e = create_engine("mysql+pymysql://scott:tiger@localhost/\
test?charset=utf8")

This charset is the **client character set** for the connection.  Some
MySQL DBAPIs will default this to a value such as ``latin1``, and some
will make use of the ``default-character-set`` setting in the ``my.cnf``
file as well.   Documentation for the DBAPI in use should be consulted
for specific behavior.

The encoding used for Unicode has traditionally been ``'utf8'``.  However,
for MySQL versions 5.5.3 on forward, a new MySQL-specific encoding
``'utf8mb4'`` has been introduced.   The rationale for this new encoding
is due to the fact that MySQL's utf-8 encoding only supports
codepoints up to three bytes instead of four.  Therefore,
when communicating with a MySQL database
that includes codepoints more than three bytes in size,
this new charset is preferred, if supported by both the database as well
as the client DBAPI, as in::

    e = create_engine("mysql+pymysql://scott:tiger@localhost/\
test?charset=utf8mb4")

At the moment, up-to-date versions of MySQLdb and PyMySQL support the
``utf8mb4`` charset.   Other DBAPIs such as MySQL-Connector and OurSQL
may **not** support it as of yet.

In order to use ``utf8mb4`` encoding, changes to
the MySQL schema and/or server configuration may be required.

.. seealso::

    `The utf8mb4 Character Set \
<http://dev.mysql.com/doc/refman/5.5/en/charset-unicode-utf8mb4.html>`_ - \
in the MySQL documentation

Unicode Encoding / Decoding
~~~~~~~~~~~~~~~~~~~~~~~~~~~

All modern MySQL DBAPIs all offer the service of handling the encoding and
decoding of unicode data between the Python application space and the database.
As this was not always the case, SQLAlchemy also includes a comprehensive system
of performing the encode/decode task as well.   As only one of these systems
should be in use at at time, SQLAlchemy has long included functionality
to automatically detect upon first connection whether or not the DBAPI is
automatically handling unicode.

Whether or not the MySQL DBAPI will handle encoding can usually be configured
using a DBAPI flag ``use_unicode``, which is known to be supported at least
by MySQLdb, PyMySQL, and MySQL-Connector.   Setting this value to ``0``
in the "connect args" or query string will have the effect of disabling the
DBAPI's handling of unicode, such that it instead will return data of the
``str`` type or ``bytes`` type, with data in the configured charset::

    # connect while disabling the DBAPI's unicode encoding/decoding
    e = create_engine("mysql+mysqldb://scott:tiger@localhost/test?charset=utf8&use_unicode=0")

Current recommendations for modern DBAPIs are as follows:

* It is generally always safe to leave the ``use_unicode`` flag set at
  its default; that is, don't use it at all.
* Under Python 3, the ``use_unicode=0`` flag should **never be used**.
  SQLAlchemy under Python 3 generally assumes the DBAPI receives and returns
  string values as Python 3 strings, which are inherently unicode objects.
* Under Python 2 with MySQLdb, the ``use_unicode=0`` flag will **offer
  superior performance**, as MySQLdb's unicode converters under Python 2 only
  have been observed to have unusually slow performance compared to SQLAlchemy's
  fast C-based encoders/decoders.

In short:  don't specify ``use_unicode`` *at all*, with the possible
exception of ``use_unicode=0`` on MySQLdb with Python 2 **only** for a
potential performance gain.

Ansi Quoting Style
------------------

MySQL features two varieties of identifier "quoting style", one using
backticks and the other using quotes, e.g. ```some_identifier```  vs.
``"some_identifier"``.   All MySQL dialects detect which version
is in use by checking the value of ``sql_mode`` when a connection is first
established with a particular :class:`.Engine`.  This quoting style comes
into play when rendering table and column names as well as when reflecting
existing database structures.  The detection is entirely automatic and
no special configuration is needed to use either quoting style.

.. versionchanged:: 0.6 detection of ANSI quoting style is entirely automatic,
   there's no longer any end-user ``create_engine()`` options in this regard.

MySQL SQL Extensions
--------------------

Many of the MySQL SQL extensions are handled through SQLAlchemy's generic
function and operator support::

  table.select(table.c.password==func.md5('plaintext'))
  table.select(table.c.username.op('regexp')('^[a-d]'))

And of course any valid MySQL statement can be executed as a string as well.

Some limited direct support for MySQL extensions to SQL is currently
available.

* SELECT pragma::

    select(..., prefixes=['HIGH_PRIORITY', 'SQL_SMALL_RESULT'])

* UPDATE with LIMIT::

    update(..., mysql_limit=10)

rowcount Support
----------------

SQLAlchemy standardizes the DBAPI ``cursor.rowcount`` attribute to be the
usual definition of "number of rows matched by an UPDATE or DELETE" statement.
This is in contradiction to the default setting on most MySQL DBAPI drivers,
which is "number of rows actually modified/deleted".  For this reason, the
SQLAlchemy MySQL dialects always add the ``constants.CLIENT.FOUND_ROWS``
flag, or whatever is equivalent for the target dialect, upon connection.
This setting is currently hardcoded.

.. seealso::

    :attr:`.ResultProxy.rowcount`


CAST Support
------------

MySQL documents the CAST operator as available in version 4.0.2.  When using
the SQLAlchemy :func:`.cast` function, SQLAlchemy
will not render the CAST token on MySQL before this version, based on server
version detection, instead rendering the internal expression directly.

CAST may still not be desirable on an early MySQL version post-4.0.2, as it
didn't add all datatype support until 4.1.1.   If your application falls into
this narrow area, the behavior of CAST can be controlled using the
:ref:`sqlalchemy.ext.compiler_toplevel` system, as per the recipe below::

    from sqlalchemy.sql.expression import Cast
    from sqlalchemy.ext.compiler import compiles

    @compiles(Cast, 'mysql')
    def _check_mysql_version(element, compiler, **kw):
        if compiler.dialect.server_version_info < (4, 1, 0):
            return compiler.process(element.clause, **kw)
        else:
            return compiler.visit_cast(element, **kw)

The above function, which only needs to be declared once
within an application, overrides the compilation of the
:func:`.cast` construct to check for version 4.1.0 before
fully rendering CAST; else the internal element of the
construct is rendered directly.


.. _mysql_indexes:

MySQL Specific Index Options
----------------------------

MySQL-specific extensions to the :class:`.Index` construct are available.

Index Length
~~~~~~~~~~~~~

MySQL provides an option to create index entries with a certain length, where
"length" refers to the number of characters or bytes in each value which will
become part of the index. SQLAlchemy provides this feature via the
``mysql_length`` parameter::

    Index('my_index', my_table.c.data, mysql_length=10)

    Index('a_b_idx', my_table.c.a, my_table.c.b, mysql_length={'a': 4,
                                                               'b': 9})

Prefix lengths are given in characters for nonbinary string types and in bytes
for binary string types. The value passed to the keyword argument *must* be
either an integer (and, thus, specify the same prefix length value for all
columns of the index) or a dict in which keys are column names and values are
prefix length values for corresponding columns. MySQL only allows a length for
a column of an index if it is for a CHAR, VARCHAR, TEXT, BINARY, VARBINARY and
BLOB.

.. versionadded:: 0.8.2 ``mysql_length`` may now be specified as a dictionary
   for use with composite indexes.

Index Types
~~~~~~~~~~~~~

Some MySQL storage engines permit you to specify an index type when creating
an index or primary key constraint. SQLAlchemy provides this feature via the
``mysql_using`` parameter on :class:`.Index`::

    Index('my_index', my_table.c.data, mysql_using='hash')

As well as the ``mysql_using`` parameter on :class:`.PrimaryKeyConstraint`::

    PrimaryKeyConstraint("data", mysql_using='hash')

The value passed to the keyword argument will be simply passed through to the
underlying CREATE INDEX or PRIMARY KEY clause, so it *must* be a valid index
type for your MySQL storage engine.

More information can be found at:

http://dev.mysql.com/doc/refman/5.0/en/create-index.html

http://dev.mysql.com/doc/refman/5.0/en/create-table.html

.. _mysql_foreign_keys:

MySQL Foreign Keys
------------------

MySQL's behavior regarding foreign keys has some important caveats.

Foreign Key Arguments to Avoid
~~~~~~~~~~~~~~~~~~~~~~~~~~~~~~~

MySQL does not support the foreign key arguments "DEFERRABLE", "INITIALLY",
or "MATCH".  Using the ``deferrable`` or ``initially`` keyword argument with
:class:`.ForeignKeyConstraint` or :class:`.ForeignKey` will have the effect of
these keywords being rendered in a DDL expression, which will then raise an
error on MySQL.  In order to use these keywords on a foreign key while having
them ignored on a MySQL backend, use a custom compile rule::

    from sqlalchemy.ext.compiler import compiles
    from sqlalchemy.schema import ForeignKeyConstraint

    @compiles(ForeignKeyConstraint, "mysql")
    def process(element, compiler, **kw):
        element.deferrable = element.initially = None
        return compiler.visit_foreign_key_constraint(element, **kw)

.. versionchanged:: 0.9.0 - the MySQL backend no longer silently ignores
   the ``deferrable`` or ``initially`` keyword arguments of
   :class:`.ForeignKeyConstraint` and :class:`.ForeignKey`.

The "MATCH" keyword is in fact more insidious, and is explicitly disallowed
by SQLAlchemy in conjunction with the MySQL backend.  This argument is
silently ignored by MySQL, but in addition has the effect of ON UPDATE and ON
DELETE options also being ignored by the backend.   Therefore MATCH should
never be used with the MySQL backend; as is the case with DEFERRABLE and
INITIALLY, custom compilation rules can be used to correct a MySQL
ForeignKeyConstraint at DDL definition time.

.. versionadded:: 0.9.0 - the MySQL backend will raise a
   :class:`.CompileError` when the ``match`` keyword is used with
   :class:`.ForeignKeyConstraint` or :class:`.ForeignKey`.

Reflection of Foreign Key Constraints
~~~~~~~~~~~~~~~~~~~~~~~~~~~~~~~~~~~~~

Not all MySQL storage engines support foreign keys.  When using the
very common ``MyISAM`` MySQL storage engine, the information loaded by table
reflection will not include foreign keys.  For these tables, you may supply a
:class:`~sqlalchemy.ForeignKeyConstraint` at reflection time::

  Table('mytable', metadata,
        ForeignKeyConstraint(['other_id'], ['othertable.other_id']),
        autoload=True
       )

.. seealso::

    :ref:`mysql_storage_engines`

.. _mysql_unique_constraints:

MySQL Unique Constraints and Reflection
---------------------------------------

SQLAlchemy supports both the :class:`.Index` construct with the
flag ``unique=True``, indicating a UNIQUE index, as well as the
:class:`.UniqueConstraint` construct, representing a UNIQUE constraint.
Both objects/syntaxes are supported by MySQL when emitting DDL to create
these constraints.  However, MySQL does not have a unique constraint
construct that is separate from a unique index; that is, the "UNIQUE"
constraint on MySQL is equivalent to creating a "UNIQUE INDEX".

When reflecting these constructs, the :meth:`.Inspector.get_indexes`
and the :meth:`.Inspector.get_unique_constraints` methods will **both**
return an entry for a UNIQUE index in MySQL.  However, when performing
full table reflection using ``Table(..., autoload=True)``,
the :class:`.UniqueConstraint` construct is
**not** part of the fully reflected :class:`.Table` construct under any
circumstances; this construct is always represented by a :class:`.Index`
with the ``unique=True`` setting present in the :attr:`.Table.indexes`
collection.


.. _mysql_timestamp_null:

TIMESTAMP Columns and NULL
--------------------------

MySQL historically enforces that a column which specifies the
TIMESTAMP datatype implicitly includes a default value of
CURRENT_TIMESTAMP, even though this is not stated, and additionally
sets the column as NOT NULL, the opposite behavior vs. that of all
other datatypes::

    mysql> CREATE TABLE ts_test (
        -> a INTEGER,
        -> b INTEGER NOT NULL,
        -> c TIMESTAMP,
        -> d TIMESTAMP DEFAULT CURRENT_TIMESTAMP,
        -> e TIMESTAMP NULL);
    Query OK, 0 rows affected (0.03 sec)

    mysql> SHOW CREATE TABLE ts_test;
    +---------+-----------------------------------------------------
    | Table   | Create Table
    +---------+-----------------------------------------------------
    | ts_test | CREATE TABLE `ts_test` (
      `a` int(11) DEFAULT NULL,
      `b` int(11) NOT NULL,
      `c` timestamp NOT NULL DEFAULT CURRENT_TIMESTAMP ON UPDATE CURRENT_TIMESTAMP,
      `d` timestamp NOT NULL DEFAULT CURRENT_TIMESTAMP,
      `e` timestamp NULL DEFAULT NULL
    ) ENGINE=MyISAM DEFAULT CHARSET=latin1

Above, we see that an INTEGER column defaults to NULL, unless it is specified
with NOT NULL.   But when the column is of type TIMESTAMP, an implicit
default of CURRENT_TIMESTAMP is generated which also coerces the column
to be a NOT NULL, even though we did not specify it as such.

This behavior of MySQL can be changed on the MySQL side using the
`explicit_defaults_for_timestamp
<http://dev.mysql.com/doc/refman/5.6/en/server-system-variables.html
#sysvar_explicit_defaults_for_timestamp>`_ configuration flag introduced in
MySQL 5.6.  With this server setting enabled, TIMESTAMP columns behave like
any other datatype on the MySQL side with regards to defaults and nullability.

However, to accommodate the vast majority of MySQL databases that do not
specify this new flag, SQLAlchemy emits the "NULL" specifier explicitly with
any TIMESTAMP column that does not specify ``nullable=False``.   In order
to accommodate newer databases that specify ``explicit_defaults_for_timestamp``,
SQLAlchemy also emits NOT NULL for TIMESTAMP columns that do specify
``nullable=False``.   The following example illustrates::

    from sqlalchemy import MetaData, Integer, Table, Column, text
    from sqlalchemy.dialects.mysql import TIMESTAMP

    m = MetaData()
    t = Table('ts_test', m,
            Column('a', Integer),
            Column('b', Integer, nullable=False),
            Column('c', TIMESTAMP),
            Column('d', TIMESTAMP, nullable=False)
        )


    from sqlalchemy import create_engine
    e = create_engine("mysql://scott:tiger@localhost/test", echo=True)
    m.create_all(e)

output::

    CREATE TABLE ts_test (
        a INTEGER,
        b INTEGER NOT NULL,
        c TIMESTAMP NULL,
        d TIMESTAMP NOT NULL
    )

.. versionchanged:: 1.0.0 - SQLAlchemy now renders NULL or NOT NULL in all
   cases for TIMESTAMP columns, to accommodate
   ``explicit_defaults_for_timestamp``.  Prior to this version, it will
   not render "NOT NULL" for a TIMESTAMP column that is ``nullable=False``.

"""

import re
import sys
import json

from ... import schema as sa_schema
from ... import exc, log, sql, util
from ...sql import compiler, elements
from array import array as _array

from ...engine import reflection
from ...engine import default
from ... import types as sqltypes
from ...util import topological
from ...types import DATE, BOOLEAN, \
    BLOB, BINARY, VARBINARY

from . import reflection as _reflection
from .types import BIGINT, BIT, CHAR, DECIMAL, DATETIME, \
    DOUBLE, FLOAT, INTEGER, LONGBLOB, LONGTEXT, MEDIUMBLOB, MEDIUMINT, \
    MEDIUMTEXT, NCHAR, NUMERIC, NVARCHAR, REAL, SMALLINT, TEXT, TIME, \
    TIMESTAMP, TINYBLOB, TINYINT, TINYTEXT, VARCHAR, YEAR
from .types import _StringType, _IntegerType, _NumericType, \
    _FloatType, _MatchType
from .enumerated import ENUM, SET


RESERVED_WORDS = set(
    ['accessible', 'add', 'all', 'alter', 'analyze', 'and', 'as', 'asc',
     'asensitive', 'before', 'between', 'bigint', 'binary', 'blob', 'both',
     'by', 'call', 'cascade', 'case', 'change', 'char', 'character', 'check',
     'collate', 'column', 'condition', 'constraint', 'continue', 'convert',
     'create', 'cross', 'current_date', 'current_time', 'current_timestamp',
     'current_user', 'cursor', 'database', 'databases', 'day_hour',
     'day_microsecond', 'day_minute', 'day_second', 'dec', 'decimal',
     'declare', 'default', 'delayed', 'delete', 'desc', 'describe',
     'deterministic', 'distinct', 'distinctrow', 'div', 'double', 'drop',
     'dual', 'each', 'else', 'elseif', 'enclosed', 'escaped', 'exists',
     'exit', 'explain', 'false', 'fetch', 'float', 'float4', 'float8',
     'for', 'force', 'foreign', 'from', 'fulltext', 'grant', 'group',
     'having', 'high_priority', 'hour_microsecond', 'hour_minute',
     'hour_second', 'if', 'ignore', 'in', 'index', 'infile', 'inner', 'inout',
     'insensitive', 'insert', 'int', 'int1', 'int2', 'int3', 'int4', 'int8',
     'integer', 'interval', 'into', 'is', 'iterate', 'join', 'key', 'keys',
     'kill', 'leading', 'leave', 'left', 'like', 'limit', 'linear', 'lines',
     'load', 'localtime', 'localtimestamp', 'lock', 'long', 'longblob',
     'longtext', 'loop', 'low_priority', 'master_ssl_verify_server_cert',
     'match', 'mediumblob', 'mediumint', 'mediumtext', 'middleint',
     'minute_microsecond', 'minute_second', 'mod', 'modifies', 'natural',
     'not', 'no_write_to_binlog', 'null', 'numeric', 'on', 'optimize',
     'option', 'optionally', 'or', 'order', 'out', 'outer', 'outfile',
     'precision', 'primary', 'procedure', 'purge', 'range', 'read', 'reads',
     'read_only', 'read_write', 'real', 'references', 'regexp', 'release',
     'rename', 'repeat', 'replace', 'require', 'restrict', 'return',
     'revoke', 'right', 'rlike', 'schema', 'schemas', 'second_microsecond',
     'select', 'sensitive', 'separator', 'set', 'show', 'smallint', 'spatial',
     'specific', 'sql', 'sqlexception', 'sqlstate', 'sqlwarning',
     'sql_big_result', 'sql_calc_found_rows', 'sql_small_result', 'ssl',
     'starting', 'straight_join', 'table', 'terminated', 'then', 'tinyblob',
     'tinyint', 'tinytext', 'to', 'trailing', 'trigger', 'true', 'undo',
     'union', 'unique', 'unlock', 'unsigned', 'update', 'usage', 'use',
     'using', 'utc_date', 'utc_time', 'utc_timestamp', 'values', 'varbinary',
     'varchar', 'varcharacter', 'varying', 'when', 'where', 'while', 'with',

     'write', 'x509', 'xor', 'year_month', 'zerofill',  # 5.0

     'columns', 'fields', 'privileges', 'soname', 'tables',  # 4.1

     'accessible', 'linear', 'master_ssl_verify_server_cert', 'range',
     'read_only', 'read_write',  # 5.1

     'general', 'ignore_server_ids', 'master_heartbeat_period', 'maxvalue',
     'resignal', 'signal', 'slow',  # 5.5

     'get', 'io_after_gtids', 'io_before_gtids', 'master_bind', 'one_shot',
        'partition', 'sql_after_gtids', 'sql_before_gtids',  # 5.6

     'generated', 'optimizer_costs', 'stored', 'virtual',  # 5.7

     ])

AUTOCOMMIT_RE = re.compile(
    r'\s*(?:UPDATE|INSERT|CREATE|DELETE|DROP|ALTER|LOAD +DATA|REPLACE)',
    re.I | re.UNICODE)
SET_RE = re.compile(
    r'\s*SET\s+(?:(?:GLOBAL|SESSION)\s+)?\w',
    re.I | re.UNICODE)


<<<<<<< HEAD
class _NumericType(object):
    """Base for MySQL numeric types.

    This is the base both for NUMERIC as well as INTEGER, hence
    it's a mixin.

    """

    def __init__(self, unsigned=False, zerofill=False, **kw):
        self.unsigned = unsigned
        self.zerofill = zerofill
        super(_NumericType, self).__init__(**kw)

    def __repr__(self):
        return util.generic_repr(self,
                                 to_inspect=[_NumericType, sqltypes.Numeric])


class _FloatType(_NumericType, sqltypes.Float):
    def __init__(self, precision=None, scale=None, asdecimal=True, **kw):
        if isinstance(self, (REAL, DOUBLE)) and \
            (
                (precision is None and scale is not None) or
                (precision is not None and scale is None)
        ):
            raise exc.ArgumentError(
                "You must specify both precision and scale or omit "
                "both altogether.")
        super(_FloatType, self).__init__(
            precision=precision, asdecimal=asdecimal, **kw)
        self.scale = scale

    def __repr__(self):
        return util.generic_repr(self, to_inspect=[_FloatType,
                                                   _NumericType,
                                                   sqltypes.Float])


class _IntegerType(_NumericType, sqltypes.Integer):
    def __init__(self, display_width=None, **kw):
        self.display_width = display_width
        super(_IntegerType, self).__init__(**kw)

    def __repr__(self):
        return util.generic_repr(self, to_inspect=[_IntegerType,
                                                   _NumericType,
                                                   sqltypes.Integer])


class _StringType(sqltypes.String):
    """Base for MySQL string types."""

    def __init__(self, charset=None, collation=None,
                 ascii=False, binary=False, unicode=False,
                 national=False, **kw):
        self.charset = charset

        # allow collate= or collation=
        kw.setdefault('collation', kw.pop('collate', collation))

        self.ascii = ascii
        self.unicode = unicode
        self.binary = binary
        self.national = national
        super(_StringType, self).__init__(**kw)

    def __repr__(self):
        return util.generic_repr(self,
                                 to_inspect=[_StringType, sqltypes.String])


class _MatchType(sqltypes.Float, sqltypes.MatchType):
    def __init__(self, **kw):
        # TODO: float arguments?
        sqltypes.Float.__init__(self)
        sqltypes.MatchType.__init__(self)


class NUMERIC(_NumericType, sqltypes.NUMERIC):
    """MySQL NUMERIC type."""

    __visit_name__ = 'NUMERIC'

    def __init__(self, precision=None, scale=None, asdecimal=True, **kw):
        """Construct a NUMERIC.

        :param precision: Total digits in this number.  If scale and precision
          are both None, values are stored to limits allowed by the server.

        :param scale: The number of digits after the decimal point.

        :param unsigned: a boolean, optional.

        :param zerofill: Optional. If true, values will be stored as strings
          left-padded with zeros. Note that this does not effect the values
          returned by the underlying database API, which continue to be
          numeric.

        """
        super(NUMERIC, self).__init__(precision=precision,
                                      scale=scale, asdecimal=asdecimal, **kw)


class DECIMAL(_NumericType, sqltypes.DECIMAL):
    """MySQL DECIMAL type."""

    __visit_name__ = 'DECIMAL'

    def __init__(self, precision=None, scale=None, asdecimal=True, **kw):
        """Construct a DECIMAL.

        :param precision: Total digits in this number.  If scale and precision
          are both None, values are stored to limits allowed by the server.

        :param scale: The number of digits after the decimal point.

        :param unsigned: a boolean, optional.

        :param zerofill: Optional. If true, values will be stored as strings
          left-padded with zeros. Note that this does not effect the values
          returned by the underlying database API, which continue to be
          numeric.

        """
        super(DECIMAL, self).__init__(precision=precision, scale=scale,
                                      asdecimal=asdecimal, **kw)


class DOUBLE(_FloatType):
    """MySQL DOUBLE type."""

    __visit_name__ = 'DOUBLE'

    def __init__(self, precision=None, scale=None, asdecimal=True, **kw):
        """Construct a DOUBLE.

        .. note::

            The :class:`.DOUBLE` type by default converts from float
            to Decimal, using a truncation that defaults to 10 digits.
            Specify either ``scale=n`` or ``decimal_return_scale=n`` in order
            to change this scale, or ``asdecimal=False`` to return values
            directly as Python floating points.

        :param precision: Total digits in this number.  If scale and precision
          are both None, values are stored to limits allowed by the server.

        :param scale: The number of digits after the decimal point.

        :param unsigned: a boolean, optional.

        :param zerofill: Optional. If true, values will be stored as strings
          left-padded with zeros. Note that this does not effect the values
          returned by the underlying database API, which continue to be
          numeric.

        """
        super(DOUBLE, self).__init__(precision=precision, scale=scale,
                                     asdecimal=asdecimal, **kw)


class REAL(_FloatType, sqltypes.REAL):
    """MySQL REAL type."""

    __visit_name__ = 'REAL'

    def __init__(self, precision=None, scale=None, asdecimal=True, **kw):
        """Construct a REAL.

        .. note::

            The :class:`.REAL` type by default converts from float
            to Decimal, using a truncation that defaults to 10 digits.
            Specify either ``scale=n`` or ``decimal_return_scale=n`` in order
            to change this scale, or ``asdecimal=False`` to return values
            directly as Python floating points.

        :param precision: Total digits in this number.  If scale and precision
          are both None, values are stored to limits allowed by the server.

        :param scale: The number of digits after the decimal point.

        :param unsigned: a boolean, optional.

        :param zerofill: Optional. If true, values will be stored as strings
          left-padded with zeros. Note that this does not effect the values
          returned by the underlying database API, which continue to be
          numeric.

        """
        super(REAL, self).__init__(precision=precision, scale=scale,
                                   asdecimal=asdecimal, **kw)


class FLOAT(_FloatType, sqltypes.FLOAT):
    """MySQL FLOAT type."""

    __visit_name__ = 'FLOAT'

    def __init__(self, precision=None, scale=None, asdecimal=False, **kw):
        """Construct a FLOAT.

        :param precision: Total digits in this number.  If scale and precision
          are both None, values are stored to limits allowed by the server.

        :param scale: The number of digits after the decimal point.

        :param unsigned: a boolean, optional.

        :param zerofill: Optional. If true, values will be stored as strings
          left-padded with zeros. Note that this does not effect the values
          returned by the underlying database API, which continue to be
          numeric.

        """
        super(FLOAT, self).__init__(precision=precision, scale=scale,
                                    asdecimal=asdecimal, **kw)

    def bind_processor(self, dialect):
        return None


class INTEGER(_IntegerType, sqltypes.INTEGER):
    """MySQL INTEGER type."""

    __visit_name__ = 'INTEGER'

    def __init__(self, display_width=None, **kw):
        """Construct an INTEGER.

        :param display_width: Optional, maximum display width for this number.

        :param unsigned: a boolean, optional.

        :param zerofill: Optional. If true, values will be stored as strings
          left-padded with zeros. Note that this does not effect the values
          returned by the underlying database API, which continue to be
          numeric.

        """
        super(INTEGER, self).__init__(display_width=display_width, **kw)


class BIGINT(_IntegerType, sqltypes.BIGINT):
    """MySQL BIGINTEGER type."""

    __visit_name__ = 'BIGINT'

    def __init__(self, display_width=None, **kw):
        """Construct a BIGINTEGER.

        :param display_width: Optional, maximum display width for this number.

        :param unsigned: a boolean, optional.

        :param zerofill: Optional. If true, values will be stored as strings
          left-padded with zeros. Note that this does not effect the values
          returned by the underlying database API, which continue to be
          numeric.

        """
        super(BIGINT, self).__init__(display_width=display_width, **kw)


class MEDIUMINT(_IntegerType):
    """MySQL MEDIUMINTEGER type."""

    __visit_name__ = 'MEDIUMINT'

    def __init__(self, display_width=None, **kw):
        """Construct a MEDIUMINTEGER

        :param display_width: Optional, maximum display width for this number.

        :param unsigned: a boolean, optional.

        :param zerofill: Optional. If true, values will be stored as strings
          left-padded with zeros. Note that this does not effect the values
          returned by the underlying database API, which continue to be
          numeric.

        """
        super(MEDIUMINT, self).__init__(display_width=display_width, **kw)


class TINYINT(_IntegerType):
    """MySQL TINYINT type."""

    __visit_name__ = 'TINYINT'

    def __init__(self, display_width=None, **kw):
        """Construct a TINYINT.

        :param display_width: Optional, maximum display width for this number.

        :param unsigned: a boolean, optional.

        :param zerofill: Optional. If true, values will be stored as strings
          left-padded with zeros. Note that this does not effect the values
          returned by the underlying database API, which continue to be
          numeric.

        """
        super(TINYINT, self).__init__(display_width=display_width, **kw)


class SMALLINT(_IntegerType, sqltypes.SMALLINT):
    """MySQL SMALLINTEGER type."""

    __visit_name__ = 'SMALLINT'

    def __init__(self, display_width=None, **kw):
        """Construct a SMALLINTEGER.

        :param display_width: Optional, maximum display width for this number.

        :param unsigned: a boolean, optional.

        :param zerofill: Optional. If true, values will be stored as strings
          left-padded with zeros. Note that this does not effect the values
          returned by the underlying database API, which continue to be
          numeric.

        """
        super(SMALLINT, self).__init__(display_width=display_width, **kw)


class BIT(sqltypes.TypeEngine):
    """MySQL BIT type.

    This type is for MySQL 5.0.3 or greater for MyISAM, and 5.0.5 or greater
    for MyISAM, MEMORY, InnoDB and BDB.  For older versions, use a
    MSTinyInteger() type.

    """

    __visit_name__ = 'BIT'

    def __init__(self, length=None):
        """Construct a BIT.

        :param length: Optional, number of bits.

        """
        self.length = length

    def result_processor(self, dialect, coltype):
        """Convert a MySQL's 64 bit, variable length binary string to a long.

        TODO: this is MySQL-db, pyodbc specific.  OurSQL and mysqlconnector
        already do this, so this logic should be moved to those dialects.

        """

        def process(value):
            if value is not None:
                v = 0
                for i in value:
                    if not isinstance(i, int):
                        i = ord(i)  # convert byte to int on Python 2
                    v = v << 8 | i
                return v
            return value
        return process


class TIME(sqltypes.TIME):
    """MySQL TIME type. """

    __visit_name__ = 'TIME'

    def __init__(self, timezone=False, fsp=None):
        """Construct a MySQL TIME type.

        :param timezone: not used by the MySQL dialect.
        :param fsp: fractional seconds precision value.
         MySQL 5.6 supports storage of fractional seconds;
         this parameter will be used when emitting DDL
         for the TIME type.

         .. note::

            DBAPI driver support for fractional seconds may
            be limited; current support includes
            MySQL Connector/Python.

        .. versionadded:: 0.8 The MySQL-specific TIME
           type as well as fractional seconds support.

        """
        super(TIME, self).__init__(timezone=timezone)
        self.fsp = fsp

    def result_processor(self, dialect, coltype):
        time = datetime.time

        def process(value):
            # convert from a timedelta value
            if value is not None:
                microseconds = value.microseconds
                seconds = value.seconds
                minutes = seconds // 60
                return time(minutes // 60,
                            minutes % 60,
                            seconds - minutes * 60,
                            microsecond=microseconds)
            else:
                return None
        return process


class TIMESTAMP(sqltypes.TIMESTAMP):
    """MySQL TIMESTAMP type.

    """

    __visit_name__ = 'TIMESTAMP'

    def __init__(self, timezone=False, fsp=None):
        """Construct a MySQL TIMESTAMP type.

        :param timezone: not used by the MySQL dialect.
        :param fsp: fractional seconds precision value.
         MySQL 5.6.4 supports storage of fractional seconds;
         this parameter will be used when emitting DDL
         for the TIMESTAMP type.

         .. note::

            DBAPI driver support for fractional seconds may
            be limited; current support includes
            MySQL Connector/Python.

        .. versionadded:: 0.8.5 Added MySQL-specific :class:`.mysql.TIMESTAMP`
           with fractional seconds support.

        """
        super(TIMESTAMP, self).__init__(timezone=timezone)
        self.fsp = fsp


class DATETIME(sqltypes.DATETIME):
    """MySQL DATETIME type.

    """

    __visit_name__ = 'DATETIME'

    def __init__(self, timezone=False, fsp=None):
        """Construct a MySQL DATETIME type.

        :param timezone: not used by the MySQL dialect.
        :param fsp: fractional seconds precision value.
         MySQL 5.6.4 supports storage of fractional seconds;
         this parameter will be used when emitting DDL
         for the DATETIME type.

         .. note::

            DBAPI driver support for fractional seconds may
            be limited; current support includes
            MySQL Connector/Python.

        .. versionadded:: 0.8.5 Added MySQL-specific :class:`.mysql.DATETIME`
           with fractional seconds support.

        """
        super(DATETIME, self).__init__(timezone=timezone)
        self.fsp = fsp


class YEAR(sqltypes.TypeEngine):
    """MySQL YEAR type, for single byte storage of years 1901-2155."""

    __visit_name__ = 'YEAR'

    def __init__(self, display_width=None):
        self.display_width = display_width


class TEXT(_StringType, sqltypes.TEXT):
    """MySQL TEXT type, for text up to 2^16 characters."""

    __visit_name__ = 'TEXT'

    def __init__(self, length=None, **kw):
        """Construct a TEXT.

        :param length: Optional, if provided the server may optimize storage
          by substituting the smallest TEXT type sufficient to store
          ``length`` characters.

        :param charset: Optional, a column-level character set for this string
          value.  Takes precedence to 'ascii' or 'unicode' short-hand.

        :param collation: Optional, a column-level collation for this string
          value.  Takes precedence to 'binary' short-hand.

        :param ascii: Defaults to False: short-hand for the ``latin1``
          character set, generates ASCII in schema.

        :param unicode: Defaults to False: short-hand for the ``ucs2``
          character set, generates UNICODE in schema.

        :param national: Optional. If true, use the server's configured
          national character set.

        :param binary: Defaults to False: short-hand, pick the binary
          collation type that matches the column's character set.  Generates
          BINARY in schema.  This does not affect the type of data stored,
          only the collation of character data.

        """
        super(TEXT, self).__init__(length=length, **kw)


class TINYTEXT(_StringType):
    """MySQL TINYTEXT type, for text up to 2^8 characters."""

    __visit_name__ = 'TINYTEXT'

    def __init__(self, **kwargs):
        """Construct a TINYTEXT.

        :param charset: Optional, a column-level character set for this string
          value.  Takes precedence to 'ascii' or 'unicode' short-hand.

        :param collation: Optional, a column-level collation for this string
          value.  Takes precedence to 'binary' short-hand.

        :param ascii: Defaults to False: short-hand for the ``latin1``
          character set, generates ASCII in schema.

        :param unicode: Defaults to False: short-hand for the ``ucs2``
          character set, generates UNICODE in schema.

        :param national: Optional. If true, use the server's configured
          national character set.

        :param binary: Defaults to False: short-hand, pick the binary
          collation type that matches the column's character set.  Generates
          BINARY in schema.  This does not affect the type of data stored,
          only the collation of character data.

        """
        super(TINYTEXT, self).__init__(**kwargs)


class MEDIUMTEXT(_StringType):
    """MySQL MEDIUMTEXT type, for text up to 2^24 characters."""

    __visit_name__ = 'MEDIUMTEXT'

    def __init__(self, **kwargs):
        """Construct a MEDIUMTEXT.

        :param charset: Optional, a column-level character set for this string
          value.  Takes precedence to 'ascii' or 'unicode' short-hand.

        :param collation: Optional, a column-level collation for this string
          value.  Takes precedence to 'binary' short-hand.

        :param ascii: Defaults to False: short-hand for the ``latin1``
          character set, generates ASCII in schema.

        :param unicode: Defaults to False: short-hand for the ``ucs2``
          character set, generates UNICODE in schema.

        :param national: Optional. If true, use the server's configured
          national character set.

        :param binary: Defaults to False: short-hand, pick the binary
          collation type that matches the column's character set.  Generates
          BINARY in schema.  This does not affect the type of data stored,
          only the collation of character data.

        """
        super(MEDIUMTEXT, self).__init__(**kwargs)


class LONGTEXT(_StringType):
    """MySQL LONGTEXT type, for text up to 2^32 characters."""

    __visit_name__ = 'LONGTEXT'

    def __init__(self, **kwargs):
        """Construct a LONGTEXT.

        :param charset: Optional, a column-level character set for this string
          value.  Takes precedence to 'ascii' or 'unicode' short-hand.

        :param collation: Optional, a column-level collation for this string
          value.  Takes precedence to 'binary' short-hand.

        :param ascii: Defaults to False: short-hand for the ``latin1``
          character set, generates ASCII in schema.

        :param unicode: Defaults to False: short-hand for the ``ucs2``
          character set, generates UNICODE in schema.

        :param national: Optional. If true, use the server's configured
          national character set.

        :param binary: Defaults to False: short-hand, pick the binary
          collation type that matches the column's character set.  Generates
          BINARY in schema.  This does not affect the type of data stored,
          only the collation of character data.

        """
        super(LONGTEXT, self).__init__(**kwargs)


class VARCHAR(_StringType, sqltypes.VARCHAR):
    """MySQL VARCHAR type, for variable-length character data."""

    __visit_name__ = 'VARCHAR'

    def __init__(self, length=None, **kwargs):
        """Construct a VARCHAR.

        :param charset: Optional, a column-level character set for this string
          value.  Takes precedence to 'ascii' or 'unicode' short-hand.

        :param collation: Optional, a column-level collation for this string
          value.  Takes precedence to 'binary' short-hand.

        :param ascii: Defaults to False: short-hand for the ``latin1``
          character set, generates ASCII in schema.

        :param unicode: Defaults to False: short-hand for the ``ucs2``
          character set, generates UNICODE in schema.

        :param national: Optional. If true, use the server's configured
          national character set.

        :param binary: Defaults to False: short-hand, pick the binary
          collation type that matches the column's character set.  Generates
          BINARY in schema.  This does not affect the type of data stored,
          only the collation of character data.

        """
        super(VARCHAR, self).__init__(length=length, **kwargs)


class CHAR(_StringType, sqltypes.CHAR):
    """MySQL CHAR type, for fixed-length character data."""

    __visit_name__ = 'CHAR'

    def __init__(self, length=None, **kwargs):
        """Construct a CHAR.

        :param length: Maximum data length, in characters.

        :param binary: Optional, use the default binary collation for the
          national character set.  This does not affect the type of data
          stored, use a BINARY type for binary data.

        :param collation: Optional, request a particular collation.  Must be
          compatible with the national character set.

        """
        super(CHAR, self).__init__(length=length, **kwargs)

    @classmethod
    def _adapt_string_for_cast(self, type_):
        # copy the given string type into a CHAR
        # for the purposes of rendering a CAST expression
        type_ = sqltypes.to_instance(type_)
        if isinstance(type_, sqltypes.CHAR):
            return type_
        elif isinstance(type_, _StringType):
            return CHAR(
                length=type_.length,
                charset=type_.charset,
                collation=type_.collation,
                ascii=type_.ascii,
                binary=type_.binary,
                unicode=type_.unicode,
                national=False  # not supported in CAST
            )
        else:
            return CHAR(length=type_.length)


class NVARCHAR(_StringType, sqltypes.NVARCHAR):
    """MySQL NVARCHAR type.

    For variable-length character data in the server's configured national
    character set.
    """

    __visit_name__ = 'NVARCHAR'

    def __init__(self, length=None, **kwargs):
        """Construct an NVARCHAR.

        :param length: Maximum data length, in characters.

        :param binary: Optional, use the default binary collation for the
          national character set.  This does not affect the type of data
          stored, use a BINARY type for binary data.

        :param collation: Optional, request a particular collation.  Must be
          compatible with the national character set.

        """
        kwargs['national'] = True
        super(NVARCHAR, self).__init__(length=length, **kwargs)


class NCHAR(_StringType, sqltypes.NCHAR):
    """MySQL NCHAR type.

    For fixed-length character data in the server's configured national
    character set.
    """

    __visit_name__ = 'NCHAR'

    def __init__(self, length=None, **kwargs):
        """Construct an NCHAR.

        :param length: Maximum data length, in characters.

        :param binary: Optional, use the default binary collation for the
          national character set.  This does not affect the type of data
          stored, use a BINARY type for binary data.

        :param collation: Optional, request a particular collation.  Must be
          compatible with the national character set.

        """
        kwargs['national'] = True
        super(NCHAR, self).__init__(length=length, **kwargs)


class TINYBLOB(sqltypes._Binary):
    """MySQL TINYBLOB type, for binary data up to 2^8 bytes."""

    __visit_name__ = 'TINYBLOB'


class MEDIUMBLOB(sqltypes._Binary):
    """MySQL MEDIUMBLOB type, for binary data up to 2^24 bytes."""

    __visit_name__ = 'MEDIUMBLOB'


class LONGBLOB(sqltypes._Binary):
    """MySQL LONGBLOB type, for binary data up to 2^32 bytes."""

    __visit_name__ = 'LONGBLOB'


class JSON(sqltypes.JSON):
    """MySQL JSON type.

    MySQL supports JSON as of version 5.7.  Note that MariaDB does **not**
    support JSON at the time of this writing.

    The :class:`.mysql.JSON` type supports persistence of JSON values
    as well as the core index operations provided by :class:`.types.JSON`
    datatype, by adapting the operations to render the ``JSON_EXTRACT``
    function at the database level.

    .. versionadded:: 1.1

    """
    def bind_processor(self, dialect):
        json_serializer = dialect._json_serializer or json.dumps
        if util.py2k:
            encoding = dialect.encoding
        else:
            encoding = None

        def process(value):
            if value is self.NULL:
                value = None
            elif isinstance(value, elements.Null) or (
                value is None and self.none_as_null
            ):
                return None
            if encoding:
                return json_serializer(value).encode(encoding)
            else:
                return json_serializer(value)

        return process

    def result_processor(self, dialect, coltype):
        json_deserializer = dialect._json_deserializer or json.loads
        if util.py2k:
            encoding = dialect.encoding
        else:
            encoding = None

        def process(value):
            if value is None:
                return None
            if encoding:
                value = value.decode(encoding)
            return json_deserializer(value)
        return process

class JSONIndexType(sqltypes.JSON.JSONIndexType):
    def bind_processor(self, dialect):
        def process(value):
            assert isinstance(value, collections.Sequence)
            tokens = [util.text_type(elem) for elem in value]
            return "{%s}" % (", ".join(tokens))

        return process

colspecs[sqltypes.JSON.JSONIndexType] = JSONIndexType

class JSONPathType(sqltypes.JSON.JSONPathType):
    def bind_processor(self, dialect):
        def process(value):
            assert isinstance(value, collections.Sequence)
            tokens = [util.text_type(elem) for elem in value]
            return "{%s}" % (", ".join(tokens))

        return process

colspecs[sqltypes.JSON.JSONPathType] = JSONPathType

class _EnumeratedValues(_StringType):
    def _init_values(self, values, kw):
        self.quoting = kw.pop('quoting', 'auto')

        if self.quoting == 'auto' and len(values):
            # What quoting character are we using?
            q = None
            for e in values:
                if len(e) == 0:
                    self.quoting = 'unquoted'
                    break
                elif q is None:
                    q = e[0]

                if len(e) == 1 or e[0] != q or e[-1] != q:
                    self.quoting = 'unquoted'
                    break
            else:
                self.quoting = 'quoted'

        if self.quoting == 'quoted':
            util.warn_deprecated(
                'Manually quoting %s value literals is deprecated.  Supply '
                'unquoted values and use the quoting= option in cases of '
                'ambiguity.' % self.__class__.__name__)

            values = self._strip_values(values)

        self._enumerated_values = values
        length = max([len(v) for v in values] + [0])
        return values, length

    @classmethod
    def _strip_values(cls, values):
        strip_values = []
        for a in values:
            if a[0:1] == '"' or a[0:1] == "'":
                # strip enclosing quotes and unquote interior
                a = a[1:-1].replace(a[0] * 2, a[0])
            strip_values.append(a)
        return strip_values


class ENUM(sqltypes.Enum, _EnumeratedValues):
    """MySQL ENUM type."""

    __visit_name__ = 'ENUM'

    def __init__(self, *enums, **kw):
        """Construct an ENUM.

        E.g.::

          Column('myenum', ENUM("foo", "bar", "baz"))

        :param enums: The range of valid values for this ENUM.  Values will be
          quoted when generating the schema according to the quoting flag (see
          below).

        :param strict: Defaults to False: ensure that a given value is in this
          ENUM's range of permissible values when inserting or updating rows.
          Note that MySQL will not raise a fatal error if you attempt to store
          an out of range value- an alternate value will be stored instead.
          (See MySQL ENUM documentation.)

        :param charset: Optional, a column-level character set for this string
          value.  Takes precedence to 'ascii' or 'unicode' short-hand.

        :param collation: Optional, a column-level collation for this string
          value.  Takes precedence to 'binary' short-hand.

        :param ascii: Defaults to False: short-hand for the ``latin1``
          character set, generates ASCII in schema.

        :param unicode: Defaults to False: short-hand for the ``ucs2``
          character set, generates UNICODE in schema.

        :param binary: Defaults to False: short-hand, pick the binary
          collation type that matches the column's character set.  Generates
          BINARY in schema.  This does not affect the type of data stored,
          only the collation of character data.

        :param quoting: Defaults to 'auto': automatically determine enum value
          quoting.  If all enum values are surrounded by the same quoting
          character, then use 'quoted' mode.  Otherwise, use 'unquoted' mode.

          'quoted': values in enums are already quoted, they will be used
          directly when generating the schema - this usage is deprecated.

          'unquoted': values in enums are not quoted, they will be escaped and
          surrounded by single quotes when generating the schema.

          Previous versions of this type always required manually quoted
          values to be supplied; future versions will always quote the string
          literals for you.  This is a transitional option.

        """
        values, length = self._init_values(enums, kw)
        self.strict = kw.pop('strict', False)
        kw.pop('metadata', None)
        kw.pop('schema', None)
        kw.pop('name', None)
        kw.pop('quote', None)
        kw.pop('native_enum', None)
        kw.pop('inherit_schema', None)
        kw.pop('_create_events', None)
        _StringType.__init__(self, length=length, **kw)
        sqltypes.Enum.__init__(self, *values)

    def __repr__(self):
        return util.generic_repr(
            self, to_inspect=[ENUM, _StringType, sqltypes.Enum])

    def bind_processor(self, dialect):
        super_convert = super(ENUM, self).bind_processor(dialect)

        def process(value):
            if self.strict and value is not None and value not in self.enums:
                raise exc.InvalidRequestError('"%s" not a valid value for '
                                              'this enum' % value)
            if super_convert:
                return super_convert(value)
            else:
                return value
        return process

    def adapt(self, cls, **kw):
        if issubclass(cls, ENUM):
            kw['strict'] = self.strict
        return sqltypes.Enum.adapt(self, cls, **kw)


class SET(_EnumeratedValues):
    """MySQL SET type."""

    __visit_name__ = 'SET'

    def __init__(self, *values, **kw):
        """Construct a SET.

        E.g.::

          Column('myset', SET("foo", "bar", "baz"))


        The list of potential values is required in the case that this
        set will be used to generate DDL for a table, or if the
        :paramref:`.SET.retrieve_as_bitwise` flag is set to True.

        :param values: The range of valid values for this SET.

        :param convert_unicode: Same flag as that of
         :paramref:`.String.convert_unicode`.

        :param collation: same as that of :paramref:`.String.collation`

        :param charset: same as that of :paramref:`.VARCHAR.charset`.

        :param ascii: same as that of :paramref:`.VARCHAR.ascii`.

        :param unicode: same as that of :paramref:`.VARCHAR.unicode`.

        :param binary: same as that of :paramref:`.VARCHAR.binary`.

        :param quoting: Defaults to 'auto': automatically determine set value
          quoting.  If all values are surrounded by the same quoting
          character, then use 'quoted' mode.  Otherwise, use 'unquoted' mode.

          'quoted': values in enums are already quoted, they will be used
          directly when generating the schema - this usage is deprecated.

          'unquoted': values in enums are not quoted, they will be escaped and
          surrounded by single quotes when generating the schema.

          Previous versions of this type always required manually quoted
          values to be supplied; future versions will always quote the string
          literals for you.  This is a transitional option.

          .. versionadded:: 0.9.0

        :param retrieve_as_bitwise: if True, the data for the set type will be
          persisted and selected using an integer value, where a set is coerced
          into a bitwise mask for persistence.  MySQL allows this mode which
          has the advantage of being able to store values unambiguously,
          such as the blank string ``''``.   The datatype will appear
          as the expression ``col + 0`` in a SELECT statement, so that the
          value is coerced into an integer value in result sets.
          This flag is required if one wishes
          to persist a set that can store the blank string ``''`` as a value.

          .. warning::

            When using :paramref:`.mysql.SET.retrieve_as_bitwise`, it is
            essential that the list of set values is expressed in the
            **exact same order** as exists on the MySQL database.

          .. versionadded:: 1.0.0


        """
        self.retrieve_as_bitwise = kw.pop('retrieve_as_bitwise', False)
        values, length = self._init_values(values, kw)
        self.values = tuple(values)
        if not self.retrieve_as_bitwise and '' in values:
            raise exc.ArgumentError(
                "Can't use the blank value '' in a SET without "
                "setting retrieve_as_bitwise=True")
        if self.retrieve_as_bitwise:
            self._bitmap = dict(
                (value, 2 ** idx)
                for idx, value in enumerate(self.values)
            )
            self._bitmap.update(
                (2 ** idx, value)
                for idx, value in enumerate(self.values)
            )
        kw.setdefault('length', length)
        super(SET, self).__init__(**kw)

    def column_expression(self, colexpr):
        if self.retrieve_as_bitwise:
            return sql.type_coerce(
                sql.type_coerce(colexpr, sqltypes.Integer) + 0,
                self
            )
        else:
            return colexpr

    def result_processor(self, dialect, coltype):
        if self.retrieve_as_bitwise:
            def process(value):
                if value is not None:
                    value = int(value)

                    return set(
                        util.map_bits(self._bitmap.__getitem__, value)
                    )
                else:
                    return None
        else:
            super_convert = super(SET, self).result_processor(dialect, coltype)

            def process(value):
                if isinstance(value, util.string_types):
                    # MySQLdb returns a string, let's parse
                    if super_convert:
                        value = super_convert(value)
                    return set(re.findall(r'[^,]+', value))
                else:
                    # mysql-connector-python does a naive
                    # split(",") which throws in an empty string
                    if value is not None:
                        value.discard('')
                    return value
        return process

    def bind_processor(self, dialect):
        super_convert = super(SET, self).bind_processor(dialect)
        if self.retrieve_as_bitwise:
            def process(value):
                if value is None:
                    return None
                elif isinstance(value, util.int_types + util.string_types):
                    if super_convert:
                        return super_convert(value)
                    else:
                        return value
                else:
                    int_value = 0
                    for v in value:
                        int_value |= self._bitmap[v]
                    return int_value
        else:

            def process(value):
                # accept strings and int (actually bitflag) values directly
                if value is not None and not isinstance(
                        value, util.int_types + util.string_types):
                    value = ",".join(value)

                if super_convert:
                    return super_convert(value)
                else:
                    return value
        return process

    def adapt(self, impltype, **kw):
        kw['retrieve_as_bitwise'] = self.retrieve_as_bitwise
        return util.constructor_copy(
            self, impltype,
            *self.values,
            **kw
        )

=======
>>>>>>> edd48e04
# old names
MSTime = TIME
MSSet = SET
MSEnum = ENUM
MSLongBlob = LONGBLOB
MSMediumBlob = MEDIUMBLOB
MSTinyBlob = TINYBLOB
MSBlob = BLOB
MSBinary = BINARY
MSVarBinary = VARBINARY
MSNChar = NCHAR
MSNVarChar = NVARCHAR
MSChar = CHAR
MSString = VARCHAR
MSLongText = LONGTEXT
MSMediumText = MEDIUMTEXT
MSTinyText = TINYTEXT
MSText = TEXT
MSYear = YEAR
MSTimeStamp = TIMESTAMP
MSBit = BIT
MSSmallInteger = SMALLINT
MSTinyInteger = TINYINT
MSMediumInteger = MEDIUMINT
MSBigInteger = BIGINT
MSNumeric = NUMERIC
MSDecimal = DECIMAL
MSDouble = DOUBLE
MSReal = REAL
MSFloat = FLOAT
MSInteger = INTEGER

colspecs = {
    _IntegerType: _IntegerType,
    _NumericType: _NumericType,
    _FloatType: _FloatType,
    sqltypes.Numeric: NUMERIC,
    sqltypes.Float: FLOAT,
    sqltypes.Time: TIME,
    sqltypes.Enum: ENUM,
    sqltypes.MatchType: _MatchType,
    sqltypes.JSON: JSON
}

# Everything 3.23 through 5.1 excepting OpenGIS types.
ischema_names = {
    'bigint': BIGINT,
    'binary': BINARY,
    'bit': BIT,
    'blob': BLOB,
    'boolean': BOOLEAN,
    'char': CHAR,
    'date': DATE,
    'datetime': DATETIME,
    'decimal': DECIMAL,
    'double': DOUBLE,
    'enum': ENUM,
    'fixed': DECIMAL,
    'float': FLOAT,
    'int': INTEGER,
    'integer': INTEGER,
    'json': JSON,
    'longblob': LONGBLOB,
    'longtext': LONGTEXT,
    'mediumblob': MEDIUMBLOB,
    'mediumint': MEDIUMINT,
    'mediumtext': MEDIUMTEXT,
    'nchar': NCHAR,
    'nvarchar': NVARCHAR,
    'numeric': NUMERIC,
    'set': SET,
    'smallint': SMALLINT,
    'text': TEXT,
    'time': TIME,
    'timestamp': TIMESTAMP,
    'tinyblob': TINYBLOB,
    'tinyint': TINYINT,
    'tinytext': TINYTEXT,
    'varbinary': VARBINARY,
    'varchar': VARCHAR,
    'year': YEAR,
}


class MySQLExecutionContext(default.DefaultExecutionContext):

    def should_autocommit_text(self, statement):
        return AUTOCOMMIT_RE.match(statement)


class MySQLCompiler(compiler.SQLCompiler):

    render_table_with_column_in_update_from = True
    """Overridden from base SQLCompiler value"""

    extract_map = compiler.SQLCompiler.extract_map.copy()
    extract_map.update({'milliseconds': 'millisecond'})

    def visit_random_func(self, fn, **kw):
        return "rand%s" % self.function_argspec(fn)

    def visit_utc_timestamp_func(self, fn, **kw):
        return "UTC_TIMESTAMP"

    def visit_sysdate_func(self, fn, **kw):
        return "SYSDATE()"

    def visit_json_getitem_op_binary(self, binary, operator, **kw):
        return "JSON_EXTRACT(%s, %s)" % (
            self.process(binary.left),
            self.process(binary.right))

    def visit_json_path_getitem_op_binary(self, binary, operator, **kw):
        return "JSON_EXTRACT(%s, %s)" % (
            self.process(binary.left),
            self.process(binary.right))

    def visit_concat_op_binary(self, binary, operator, **kw):
        return "concat(%s, %s)" % (self.process(binary.left),
                                   self.process(binary.right))

    def visit_match_op_binary(self, binary, operator, **kw):
        return "MATCH (%s) AGAINST (%s IN BOOLEAN MODE)" % \
            (self.process(binary.left), self.process(binary.right))

    def get_from_hint_text(self, table, text):
        return text

    def visit_typeclause(self, typeclause, type_=None):
        if type_ is None:
            type_ = typeclause.type.dialect_impl(self.dialect)
        if isinstance(type_, sqltypes.TypeDecorator):
            return self.visit_typeclause(typeclause, type_.impl)
        elif isinstance(type_, sqltypes.Integer):
            if getattr(type_, 'unsigned', False):
                return 'UNSIGNED INTEGER'
            else:
                return 'SIGNED INTEGER'
        elif isinstance(type_, sqltypes.TIMESTAMP):
            return 'DATETIME'
        elif isinstance(type_, (sqltypes.DECIMAL, sqltypes.DateTime,
                                sqltypes.Date, sqltypes.Time)):
            return self.dialect.type_compiler.process(type_)
        elif isinstance(type_, sqltypes.String) \
                and not isinstance(type_, (ENUM, SET)):
            adapted = CHAR._adapt_string_for_cast(type_)
            return self.dialect.type_compiler.process(adapted)
        elif isinstance(type_, sqltypes._Binary):
            return 'BINARY'
        elif isinstance(type_, sqltypes.JSON):
            return "JSON"
        elif isinstance(type_, sqltypes.NUMERIC):
            return self.dialect.type_compiler.process(
                type_).replace('NUMERIC', 'DECIMAL')
        else:
            return None

    def visit_cast(self, cast, **kwargs):
        # No cast until 4, no decimals until 5.
        if not self.dialect._supports_cast:
            util.warn(
                "Current MySQL version does not support "
                "CAST; the CAST will be skipped.")
            return self.process(cast.clause.self_group())

        type_ = self.process(cast.typeclause)
        if type_ is None:
            util.warn(
                "Datatype %s does not support CAST on MySQL; "
                "the CAST will be skipped." %
                self.dialect.type_compiler.process(cast.typeclause.type))
            return self.process(cast.clause.self_group())

        return 'CAST(%s AS %s)' % (self.process(cast.clause), type_)

    def render_literal_value(self, value, type_):
        value = super(MySQLCompiler, self).render_literal_value(value, type_)
        if self.dialect._backslash_escapes:
            value = value.replace('\\', '\\\\')
        return value

    # override native_boolean=False behavior here, as
    # MySQL still supports native boolean
    def visit_true(self, element, **kw):
        return "true"

    def visit_false(self, element, **kw):
        return "false"

    def get_select_precolumns(self, select, **kw):
        """Add special MySQL keywords in place of DISTINCT.

        .. note::

          this usage is deprecated.  :meth:`.Select.prefix_with`
          should be used for special keywords at the start
          of a SELECT.

        """
        if isinstance(select._distinct, util.string_types):
            return select._distinct.upper() + " "
        elif select._distinct:
            return "DISTINCT "
        else:
            return ""

    def visit_join(self, join, asfrom=False, **kwargs):
        return ''.join(
            (self.process(join.left, asfrom=True, **kwargs),
             (join.isouter and " LEFT OUTER JOIN " or " INNER JOIN "),
             self.process(join.right, asfrom=True, **kwargs),
             " ON ",
             self.process(join.onclause, **kwargs)))

    def for_update_clause(self, select, **kw):
        if select._for_update_arg.read:
            return " LOCK IN SHARE MODE"
        else:
            return " FOR UPDATE"

    def limit_clause(self, select, **kw):
        # MySQL supports:
        #   LIMIT <limit>
        #   LIMIT <offset>, <limit>
        # and in server versions > 3.3:
        #   LIMIT <limit> OFFSET <offset>
        # The latter is more readable for offsets but we're stuck with the
        # former until we can refine dialects by server revision.

        limit_clause, offset_clause = select._limit_clause, \
            select._offset_clause

        if limit_clause is None and offset_clause is None:
            return ''
        elif offset_clause is not None:
            # As suggested by the MySQL docs, need to apply an
            # artificial limit if one wasn't provided
            # http://dev.mysql.com/doc/refman/5.0/en/select.html
            if limit_clause is None:
                # hardwire the upper limit.  Currently
                # needed by OurSQL with Python 3
                # (https://bugs.launchpad.net/oursql/+bug/686232),
                # but also is consistent with the usage of the upper
                # bound as part of MySQL's "syntax" for OFFSET with
                # no LIMIT
                return ' \n LIMIT %s, %s' % (
                    self.process(offset_clause, **kw),
                    "18446744073709551615")
            else:
                return ' \n LIMIT %s, %s' % (
                    self.process(offset_clause, **kw),
                    self.process(limit_clause, **kw))
        else:
            # No offset provided, so just use the limit
            return ' \n LIMIT %s' % (self.process(limit_clause, **kw),)

    def update_limit_clause(self, update_stmt):
        limit = update_stmt.kwargs.get('%s_limit' % self.dialect.name, None)
        if limit:
            return "LIMIT %s" % limit
        else:
            return None

    def update_tables_clause(self, update_stmt, from_table,
                             extra_froms, **kw):
        return ', '.join(t._compiler_dispatch(self, asfrom=True, **kw)
                         for t in [from_table] + list(extra_froms))

    def update_from_clause(self, update_stmt, from_table,
                           extra_froms, from_hints, **kw):
        return None


class MySQLDDLCompiler(compiler.DDLCompiler):
    def get_column_specification(self, column, **kw):
        """Builds column DDL."""

        colspec = [
            self.preparer.format_column(column),
            self.dialect.type_compiler.process(
                column.type, type_expression=column)
        ]

        is_timestamp = isinstance(column.type, sqltypes.TIMESTAMP)

        if not column.nullable:
            colspec.append('NOT NULL')

        # see: http://docs.sqlalchemy.org/en/latest/dialects/
        #   mysql.html#mysql_timestamp_null
        elif column.nullable and is_timestamp:
            colspec.append('NULL')

        default = self.get_column_default_string(column)
        if default is not None:
            colspec.append('DEFAULT ' + default)

        if column.table is not None \
            and column is column.table._autoincrement_column and \
                column.server_default is None:
            colspec.append('AUTO_INCREMENT')

        return ' '.join(colspec)

    def post_create_table(self, table):
        """Build table-level CREATE options like ENGINE and COLLATE."""

        table_opts = []

        opts = dict(
            (
                k[len(self.dialect.name) + 1:].upper(),
                v
            )
            for k, v in table.kwargs.items()
            if k.startswith('%s_' % self.dialect.name)
        )

        for opt in topological.sort([
            ('DEFAULT_CHARSET', 'COLLATE'),
            ('DEFAULT_CHARACTER_SET', 'COLLATE'),
            ('PARTITION_BY', 'PARTITIONS'),  # only for test consistency
        ], opts):
            arg = opts[opt]
            if opt in _reflection._options_of_type_string:
                arg = "'%s'" % arg.replace("\\", "\\\\").replace("'", "''")

            if opt in ('DATA_DIRECTORY', 'INDEX_DIRECTORY',
                       'DEFAULT_CHARACTER_SET', 'CHARACTER_SET',
                       'DEFAULT_CHARSET',
                       'DEFAULT_COLLATE', 'PARTITION_BY'):
                opt = opt.replace('_', ' ')

            joiner = '='
            if opt in ('TABLESPACE', 'DEFAULT CHARACTER SET',
                       'CHARACTER SET', 'COLLATE',
                       'PARTITION BY', 'PARTITIONS'):
                joiner = ' '

            table_opts.append(joiner.join((opt, arg)))
        return ' '.join(table_opts)

    def visit_create_index(self, create):
        index = create.element
        self._verify_index_table(index)
        preparer = self.preparer
        table = preparer.format_table(index.table)
        columns = [self.sql_compiler.process(expr, include_table=False,
                                             literal_binds=True)
                   for expr in index.expressions]

        name = self._prepared_index_name(index)

        text = "CREATE "
        if index.unique:
            text += "UNIQUE "
        text += "INDEX %s ON %s " % (name, table)

        length = index.dialect_options['mysql']['length']
        if length is not None:

            if isinstance(length, dict):
                # length value can be a (column_name --> integer value)
                # mapping specifying the prefix length for each column of the
                # index
                columns = ', '.join(
                    '%s(%d)' % (expr, length[col.name]) if col.name in length
                    else
                    (
                        '%s(%d)' % (expr, length[expr]) if expr in length
                        else '%s' % expr
                    )
                    for col, expr in zip(index.expressions, columns)
                )
            else:
                # or can be an integer value specifying the same
                # prefix length for all columns of the index
                columns = ', '.join(
                    '%s(%d)' % (col, length)
                    for col in columns
                )
        else:
            columns = ', '.join(columns)
        text += '(%s)' % columns

        using = index.dialect_options['mysql']['using']
        if using is not None:
            text += " USING %s" % (preparer.quote(using))

        return text

    def visit_primary_key_constraint(self, constraint):
        text = super(MySQLDDLCompiler, self).\
            visit_primary_key_constraint(constraint)
        using = constraint.dialect_options['mysql']['using']
        if using:
            text += " USING %s" % (self.preparer.quote(using))
        return text

    def visit_drop_index(self, drop):
        index = drop.element

        return "\nDROP INDEX %s ON %s" % (
            self._prepared_index_name(index,
                                      include_schema=False),
            self.preparer.format_table(index.table))

    def visit_drop_constraint(self, drop):
        constraint = drop.element
        if isinstance(constraint, sa_schema.ForeignKeyConstraint):
            qual = "FOREIGN KEY "
            const = self.preparer.format_constraint(constraint)
        elif isinstance(constraint, sa_schema.PrimaryKeyConstraint):
            qual = "PRIMARY KEY "
            const = ""
        elif isinstance(constraint, sa_schema.UniqueConstraint):
            qual = "INDEX "
            const = self.preparer.format_constraint(constraint)
        else:
            qual = ""
            const = self.preparer.format_constraint(constraint)
        return "ALTER TABLE %s DROP %s%s" % \
            (self.preparer.format_table(constraint.table),
             qual, const)

    def define_constraint_match(self, constraint):
        if constraint.match is not None:
            raise exc.CompileError(
                "MySQL ignores the 'MATCH' keyword while at the same time "
                "causes ON UPDATE/ON DELETE clauses to be ignored.")
        return ""


class MySQLTypeCompiler(compiler.GenericTypeCompiler):
    def _extend_numeric(self, type_, spec):
        "Extend a numeric-type declaration with MySQL specific extensions."

        if not self._mysql_type(type_):
            return spec

        if type_.unsigned:
            spec += ' UNSIGNED'
        if type_.zerofill:
            spec += ' ZEROFILL'
        return spec

    def _extend_string(self, type_, defaults, spec):
        """Extend a string-type declaration with standard SQL CHARACTER SET /
        COLLATE annotations and MySQL specific extensions.

        """

        def attr(name):
            return getattr(type_, name, defaults.get(name))

        if attr('charset'):
            charset = 'CHARACTER SET %s' % attr('charset')
        elif attr('ascii'):
            charset = 'ASCII'
        elif attr('unicode'):
            charset = 'UNICODE'
        else:
            charset = None

        if attr('collation'):
            collation = 'COLLATE %s' % type_.collation
        elif attr('binary'):
            collation = 'BINARY'
        else:
            collation = None

        if attr('national'):
            # NATIONAL (aka NCHAR/NVARCHAR) trumps charsets.
            return ' '.join([c for c in ('NATIONAL', spec, collation)
                             if c is not None])
        return ' '.join([c for c in (spec, charset, collation)
                         if c is not None])

    def _mysql_type(self, type_):
        return isinstance(type_, (_StringType, _NumericType))

    def visit_NUMERIC(self, type_, **kw):
        if type_.precision is None:
            return self._extend_numeric(type_, "NUMERIC")
        elif type_.scale is None:
            return self._extend_numeric(type_,
                                        "NUMERIC(%(precision)s)" %
                                        {'precision': type_.precision})
        else:
            return self._extend_numeric(type_,
                                        "NUMERIC(%(precision)s, %(scale)s)" %
                                        {'precision': type_.precision,
                                         'scale': type_.scale})

    def visit_DECIMAL(self, type_, **kw):
        if type_.precision is None:
            return self._extend_numeric(type_, "DECIMAL")
        elif type_.scale is None:
            return self._extend_numeric(type_,
                                        "DECIMAL(%(precision)s)" %
                                        {'precision': type_.precision})
        else:
            return self._extend_numeric(type_,
                                        "DECIMAL(%(precision)s, %(scale)s)" %
                                        {'precision': type_.precision,
                                         'scale': type_.scale})

    def visit_DOUBLE(self, type_, **kw):
        if type_.precision is not None and type_.scale is not None:
            return self._extend_numeric(type_,
                                        "DOUBLE(%(precision)s, %(scale)s)" %
                                        {'precision': type_.precision,
                                         'scale': type_.scale})
        else:
            return self._extend_numeric(type_, 'DOUBLE')

    def visit_REAL(self, type_, **kw):
        if type_.precision is not None and type_.scale is not None:
            return self._extend_numeric(type_,
                                        "REAL(%(precision)s, %(scale)s)" %
                                        {'precision': type_.precision,
                                         'scale': type_.scale})
        else:
            return self._extend_numeric(type_, 'REAL')

    def visit_FLOAT(self, type_, **kw):
        if self._mysql_type(type_) and \
                type_.scale is not None and \
                type_.precision is not None:
            return self._extend_numeric(
                type_, "FLOAT(%s, %s)" % (type_.precision, type_.scale))
        elif type_.precision is not None:
            return self._extend_numeric(type_,
                                        "FLOAT(%s)" % (type_.precision,))
        else:
            return self._extend_numeric(type_, "FLOAT")

    def visit_INTEGER(self, type_, **kw):
        if self._mysql_type(type_) and type_.display_width is not None:
            return self._extend_numeric(
                type_, "INTEGER(%(display_width)s)" %
                {'display_width': type_.display_width})
        else:
            return self._extend_numeric(type_, "INTEGER")

    def visit_BIGINT(self, type_, **kw):
        if self._mysql_type(type_) and type_.display_width is not None:
            return self._extend_numeric(
                type_, "BIGINT(%(display_width)s)" %
                {'display_width': type_.display_width})
        else:
            return self._extend_numeric(type_, "BIGINT")

    def visit_MEDIUMINT(self, type_, **kw):
        if self._mysql_type(type_) and type_.display_width is not None:
            return self._extend_numeric(
                type_, "MEDIUMINT(%(display_width)s)" %
                {'display_width': type_.display_width})
        else:
            return self._extend_numeric(type_, "MEDIUMINT")

    def visit_TINYINT(self, type_, **kw):
        if self._mysql_type(type_) and type_.display_width is not None:
            return self._extend_numeric(type_,
                                        "TINYINT(%s)" % type_.display_width)
        else:
            return self._extend_numeric(type_, "TINYINT")

    def visit_SMALLINT(self, type_, **kw):
        if self._mysql_type(type_) and type_.display_width is not None:
            return self._extend_numeric(type_,
                                        "SMALLINT(%(display_width)s)" %
                                        {'display_width': type_.display_width}
                                        )
        else:
            return self._extend_numeric(type_, "SMALLINT")

    def visit_BIT(self, type_, **kw):
        if type_.length is not None:
            return "BIT(%s)" % type_.length
        else:
            return "BIT"

    def visit_DATETIME(self, type_, **kw):
        if getattr(type_, 'fsp', None):
            return "DATETIME(%d)" % type_.fsp
        else:
            return "DATETIME"

    def visit_DATE(self, type_, **kw):
        return "DATE"

    def visit_TIME(self, type_, **kw):
        if getattr(type_, 'fsp', None):
            return "TIME(%d)" % type_.fsp
        else:
            return "TIME"

    def visit_TIMESTAMP(self, type_, **kw):
        if getattr(type_, 'fsp', None):
            return "TIMESTAMP(%d)" % type_.fsp
        else:
            return "TIMESTAMP"

    def visit_YEAR(self, type_, **kw):
        if type_.display_width is None:
            return "YEAR"
        else:
            return "YEAR(%s)" % type_.display_width

    def visit_TEXT(self, type_, **kw):
        if type_.length:
            return self._extend_string(type_, {}, "TEXT(%d)" % type_.length)
        else:
            return self._extend_string(type_, {}, "TEXT")

    def visit_TINYTEXT(self, type_, **kw):
        return self._extend_string(type_, {}, "TINYTEXT")

    def visit_MEDIUMTEXT(self, type_, **kw):
        return self._extend_string(type_, {}, "MEDIUMTEXT")

    def visit_LONGTEXT(self, type_, **kw):
        return self._extend_string(type_, {}, "LONGTEXT")

    def visit_VARCHAR(self, type_, **kw):
        if type_.length:
            return self._extend_string(
                type_, {}, "VARCHAR(%d)" % type_.length)
        else:
            raise exc.CompileError(
                "VARCHAR requires a length on dialect %s" %
                self.dialect.name)

    def visit_CHAR(self, type_, **kw):
        if type_.length:
            return self._extend_string(type_, {}, "CHAR(%(length)s)" %
                                       {'length': type_.length})
        else:
            return self._extend_string(type_, {}, "CHAR")

    def visit_NVARCHAR(self, type_, **kw):
        # We'll actually generate the equiv. "NATIONAL VARCHAR" instead
        # of "NVARCHAR".
        if type_.length:
            return self._extend_string(
                type_, {'national': True},
                "VARCHAR(%(length)s)" % {'length': type_.length})
        else:
            raise exc.CompileError(
                "NVARCHAR requires a length on dialect %s" %
                self.dialect.name)

    def visit_NCHAR(self, type_, **kw):
        # We'll actually generate the equiv.
        # "NATIONAL CHAR" instead of "NCHAR".
        if type_.length:
            return self._extend_string(
                type_, {'national': True},
                "CHAR(%(length)s)" % {'length': type_.length})
        else:
            return self._extend_string(type_, {'national': True}, "CHAR")

    def visit_VARBINARY(self, type_, **kw):
        return "VARBINARY(%d)" % type_.length

    def visit_JSON(self, type_, **kw):
        return "JSON"

    def visit_large_binary(self, type_, **kw):
        return self.visit_BLOB(type_)

    def visit_enum(self, type_, **kw):
        if not type_.native_enum:
            return super(MySQLTypeCompiler, self).visit_enum(type_)
        else:
            return self._visit_enumerated_values("ENUM", type_, type_.enums)

    def visit_BLOB(self, type_, **kw):
        if type_.length:
            return "BLOB(%d)" % type_.length
        else:
            return "BLOB"

    def visit_TINYBLOB(self, type_, **kw):
        return "TINYBLOB"

    def visit_MEDIUMBLOB(self, type_, **kw):
        return "MEDIUMBLOB"

    def visit_LONGBLOB(self, type_, **kw):
        return "LONGBLOB"

    def _visit_enumerated_values(self, name, type_, enumerated_values):
        quoted_enums = []
        for e in enumerated_values:
            quoted_enums.append("'%s'" % e.replace("'", "''"))
        return self._extend_string(type_, {}, "%s(%s)" % (
            name, ",".join(quoted_enums))
        )

    def visit_ENUM(self, type_, **kw):
        return self._visit_enumerated_values("ENUM", type_,
                                             type_._enumerated_values)

    def visit_SET(self, type_, **kw):
        return self._visit_enumerated_values("SET", type_,
                                             type_._enumerated_values)

    def visit_BOOLEAN(self, type, **kw):
        return "BOOL"


class MySQLIdentifierPreparer(compiler.IdentifierPreparer):

    reserved_words = RESERVED_WORDS

    def __init__(self, dialect, server_ansiquotes=False, **kw):
        if not server_ansiquotes:
            quote = "`"
        else:
            quote = '"'

        super(MySQLIdentifierPreparer, self).__init__(
            dialect,
            initial_quote=quote,
            escape_quote=quote)

    def _quote_free_identifiers(self, *ids):
        """Unilaterally identifier-quote any number of strings."""

        return tuple([self.quote_identifier(i) for i in ids if i is not None])


@log.class_logger
class MySQLDialect(default.DefaultDialect):
    """Details of the MySQL dialect.
    Not used directly in application code.
    """

    name = 'mysql'
    supports_alter = True

    # MySQL has no true "boolean" type; we
    # allow for the "true" and "false" keywords, however
    supports_native_boolean = False

    # identifiers are 64, however aliases can be 255...
    max_identifier_length = 255
    max_index_name_length = 64

    supports_native_enum = True

    supports_sane_rowcount = True
    supports_sane_multi_rowcount = False
    supports_multivalues_insert = True

    default_paramstyle = 'format'
    colspecs = colspecs

    statement_compiler = MySQLCompiler
    ddl_compiler = MySQLDDLCompiler
    type_compiler = MySQLTypeCompiler
    ischema_names = ischema_names
    preparer = MySQLIdentifierPreparer

    # default SQL compilation settings -
    # these are modified upon initialize(),
    # i.e. first connect
    _backslash_escapes = True
    _server_ansiquotes = False

    construct_arguments = [
        (sa_schema.Table, {
            "*": None
        }),
        (sql.Update, {
            "limit": None
        }),
        (sa_schema.PrimaryKeyConstraint, {
            "using": None
        }),
        (sa_schema.Index, {
            "using": None,
            "length": None,
        })
    ]

    def __init__(self, isolation_level=None, json_serializer=None,
                 json_deserializer=None, **kwargs):
        kwargs.pop('use_ansiquotes', None)   # legacy
        default.DefaultDialect.__init__(self, **kwargs)
        self.isolation_level = isolation_level
        self._json_serializer = json_serializer
        self._json_deserializer = json_deserializer

    def on_connect(self):
        if self.isolation_level is not None:
            def connect(conn):
                self.set_isolation_level(conn, self.isolation_level)
            return connect
        else:
            return None

    _isolation_lookup = set(['SERIALIZABLE', 'READ UNCOMMITTED',
                             'READ COMMITTED', 'REPEATABLE READ'])

    def set_isolation_level(self, connection, level):
        level = level.replace('_', ' ')
        if level not in self._isolation_lookup:
            raise exc.ArgumentError(
                "Invalid value '%s' for isolation_level. "
                "Valid isolation levels for %s are %s" %
                (level, self.name, ", ".join(self._isolation_lookup))
            )
        cursor = connection.cursor()
        cursor.execute("SET SESSION TRANSACTION ISOLATION LEVEL %s" % level)
        cursor.execute("COMMIT")
        cursor.close()

    def get_isolation_level(self, connection):
        cursor = connection.cursor()
        cursor.execute('SELECT @@tx_isolation')
        val = cursor.fetchone()[0]
        cursor.close()
        if util.py3k and isinstance(val, bytes):
            val = val.decode()
        return val.upper().replace("-", " ")

    def do_commit(self, dbapi_connection):
        """Execute a COMMIT."""

        # COMMIT/ROLLBACK were introduced in 3.23.15.
        # Yes, we have at least one user who has to talk to these old
        # versions!
        #
        # Ignore commit/rollback if support isn't present, otherwise even
        # basic operations via autocommit fail.
        try:
            dbapi_connection.commit()
        except Exception:
            if self.server_version_info < (3, 23, 15):
                args = sys.exc_info()[1].args
                if args and args[0] == 1064:
                    return
            raise

    def do_rollback(self, dbapi_connection):
        """Execute a ROLLBACK."""

        try:
            dbapi_connection.rollback()
        except Exception:
            if self.server_version_info < (3, 23, 15):
                args = sys.exc_info()[1].args
                if args and args[0] == 1064:
                    return
            raise

    def do_begin_twophase(self, connection, xid):
        connection.execute(sql.text("XA BEGIN :xid"), xid=xid)

    def do_prepare_twophase(self, connection, xid):
        connection.execute(sql.text("XA END :xid"), xid=xid)
        connection.execute(sql.text("XA PREPARE :xid"), xid=xid)

    def do_rollback_twophase(self, connection, xid, is_prepared=True,
                             recover=False):
        if not is_prepared:
            connection.execute(sql.text("XA END :xid"), xid=xid)
        connection.execute(sql.text("XA ROLLBACK :xid"), xid=xid)

    def do_commit_twophase(self, connection, xid, is_prepared=True,
                           recover=False):
        if not is_prepared:
            self.do_prepare_twophase(connection, xid)
        connection.execute(sql.text("XA COMMIT :xid"), xid=xid)

    def do_recover_twophase(self, connection):
        resultset = connection.execute("XA RECOVER")
        return [row['data'][0:row['gtrid_length']] for row in resultset]

    def is_disconnect(self, e, connection, cursor):
        if isinstance(e, (self.dbapi.OperationalError,
                          self.dbapi.ProgrammingError)):
            return self._extract_error_code(e) in \
                (2006, 2013, 2014, 2045, 2055)
        elif isinstance(e, self.dbapi.InterfaceError):
            # if underlying connection is closed,
            # this is the error you get
            return "(0, '')" in str(e)
        else:
            return False

    def _compat_fetchall(self, rp, charset=None):
        """Proxy result rows to smooth over MySQL-Python driver
        inconsistencies."""

        return [_DecodingRowProxy(row, charset) for row in rp.fetchall()]

    def _compat_fetchone(self, rp, charset=None):
        """Proxy a result row to smooth over MySQL-Python driver
        inconsistencies."""

        return _DecodingRowProxy(rp.fetchone(), charset)

    def _compat_first(self, rp, charset=None):
        """Proxy a result row to smooth over MySQL-Python driver
        inconsistencies."""

        return _DecodingRowProxy(rp.first(), charset)

    def _extract_error_code(self, exception):
        raise NotImplementedError()

    def _get_default_schema_name(self, connection):
        return connection.execute('SELECT DATABASE()').scalar()

    def has_table(self, connection, table_name, schema=None):
        # SHOW TABLE STATUS LIKE and SHOW TABLES LIKE do not function properly
        # on macosx (and maybe win?) with multibyte table names.
        #
        # TODO: if this is not a problem on win, make the strategy swappable
        # based on platform.  DESCRIBE is slower.

        # [ticket:726]
        # full_name = self.identifier_preparer.format_table(table,
        #                                                   use_schema=True)

        full_name = '.'.join(self.identifier_preparer._quote_free_identifiers(
            schema, table_name))

        st = "DESCRIBE %s" % full_name
        rs = None
        try:
            try:
                rs = connection.execution_options(
                    skip_user_error_events=True).execute(st)
                have = rs.fetchone() is not None
                rs.close()
                return have
            except exc.DBAPIError as e:
                if self._extract_error_code(e.orig) == 1146:
                    return False
                raise
        finally:
            if rs:
                rs.close()

    def initialize(self, connection):
        self._connection_charset = self._detect_charset(connection)
        self._detect_ansiquotes(connection)
        if self._server_ansiquotes:
            # if ansiquotes == True, build a new IdentifierPreparer
            # with the new setting
            self.identifier_preparer = self.preparer(
                self, server_ansiquotes=self._server_ansiquotes)

        default.DefaultDialect.initialize(self, connection)

    @property
    def _is_mariadb(self):
        return 'MariaDB' in self.server_version_info

    @property
    def _supports_cast(self):
        return self.server_version_info is None or \
            self.server_version_info >= (4, 0, 2)

    @reflection.cache
    def get_schema_names(self, connection, **kw):
        rp = connection.execute("SHOW schemas")
        return [r[0] for r in rp]

    @reflection.cache
    def get_table_names(self, connection, schema=None, **kw):
        """Return a Unicode SHOW TABLES from a given schema."""
        if schema is not None:
            current_schema = schema
        else:
            current_schema = self.default_schema_name

        charset = self._connection_charset
        if self.server_version_info < (5, 0, 2):
            rp = connection.execute(
                "SHOW TABLES FROM %s" %
                self.identifier_preparer.quote_identifier(current_schema))
            return [row[0] for
                    row in self._compat_fetchall(rp, charset=charset)]
        else:
            rp = connection.execute(
                "SHOW FULL TABLES FROM %s" %
                self.identifier_preparer.quote_identifier(current_schema))

            return [row[0]
                    for row in self._compat_fetchall(rp, charset=charset)
                    if row[1] == 'BASE TABLE']

    @reflection.cache
    def get_view_names(self, connection, schema=None, **kw):
        if self.server_version_info < (5, 0, 2):
            raise NotImplementedError
        if schema is None:
            schema = self.default_schema_name
        if self.server_version_info < (5, 0, 2):
            return self.get_table_names(connection, schema)
        charset = self._connection_charset
        rp = connection.execute(
            "SHOW FULL TABLES FROM %s" %
            self.identifier_preparer.quote_identifier(schema))
        return [row[0]
                for row in self._compat_fetchall(rp, charset=charset)
                if row[1] in ('VIEW', 'SYSTEM VIEW')]

    @reflection.cache
    def get_table_options(self, connection, table_name, schema=None, **kw):

        parsed_state = self._parsed_state_or_create(
            connection, table_name, schema, **kw)
        return parsed_state.table_options

    @reflection.cache
    def get_columns(self, connection, table_name, schema=None, **kw):
        parsed_state = self._parsed_state_or_create(
            connection, table_name, schema, **kw)
        return parsed_state.columns

    @reflection.cache
    def get_pk_constraint(self, connection, table_name, schema=None, **kw):
        parsed_state = self._parsed_state_or_create(
            connection, table_name, schema, **kw)
        for key in parsed_state.keys:
            if key['type'] == 'PRIMARY':
                # There can be only one.
                cols = [s[0] for s in key['columns']]
                return {'constrained_columns': cols, 'name': None}
        return {'constrained_columns': [], 'name': None}

    @reflection.cache
    def get_foreign_keys(self, connection, table_name, schema=None, **kw):

        parsed_state = self._parsed_state_or_create(
            connection, table_name, schema, **kw)
        default_schema = None

        fkeys = []

        for spec in parsed_state.constraints:
            # only FOREIGN KEYs
            ref_name = spec['table'][-1]
            ref_schema = len(spec['table']) > 1 and \
                spec['table'][-2] or schema

            if not ref_schema:
                if default_schema is None:
                    default_schema = \
                        connection.dialect.default_schema_name
                if schema == default_schema:
                    ref_schema = schema

            loc_names = spec['local']
            ref_names = spec['foreign']

            con_kw = {}
            for opt in ('onupdate', 'ondelete'):
                if spec.get(opt, False):
                    con_kw[opt] = spec[opt]

            fkey_d = {
                'name': spec['name'],
                'constrained_columns': loc_names,
                'referred_schema': ref_schema,
                'referred_table': ref_name,
                'referred_columns': ref_names,
                'options': con_kw
            }
            fkeys.append(fkey_d)
        return fkeys

    @reflection.cache
    def get_indexes(self, connection, table_name, schema=None, **kw):

        parsed_state = self._parsed_state_or_create(
            connection, table_name, schema, **kw)

        indexes = []
        for spec in parsed_state.keys:
            unique = False
            flavor = spec['type']
            if flavor == 'PRIMARY':
                continue
            if flavor == 'UNIQUE':
                unique = True
            elif flavor in (None, 'FULLTEXT', 'SPATIAL'):
                pass
            else:
                self.logger.info(
                    "Converting unknown KEY type %s to a plain KEY", flavor)
                pass
            index_d = {}
            index_d['name'] = spec['name']
            index_d['column_names'] = [s[0] for s in spec['columns']]
            index_d['unique'] = unique
            if flavor:
                index_d['type'] = flavor
            indexes.append(index_d)
        return indexes

    @reflection.cache
    def get_unique_constraints(self, connection, table_name,
                               schema=None, **kw):
        parsed_state = self._parsed_state_or_create(
            connection, table_name, schema, **kw)

        return [
            {
                'name': key['name'],
                'column_names': [col[0] for col in key['columns']],
                'duplicates_index': key['name'],
            }
            for key in parsed_state.keys
            if key['type'] == 'UNIQUE'
        ]

    @reflection.cache
    def get_view_definition(self, connection, view_name, schema=None, **kw):

        charset = self._connection_charset
        full_name = '.'.join(self.identifier_preparer._quote_free_identifiers(
            schema, view_name))
        sql = self._show_create_table(connection, None, charset,
                                      full_name=full_name)
        return sql

    def _parsed_state_or_create(self, connection, table_name,
                                schema=None, **kw):
        return self._setup_parser(
            connection,
            table_name,
            schema,
            info_cache=kw.get('info_cache', None)
        )

    @util.memoized_property
    def _tabledef_parser(self):
        """return the MySQLTableDefinitionParser, generate if needed.

        The deferred creation ensures that the dialect has
        retrieved server version information first.

        """
        if (self.server_version_info < (4, 1) and self._server_ansiquotes):
            # ANSI_QUOTES doesn't affect SHOW CREATE TABLE on < 4.1
            preparer = self.preparer(self, server_ansiquotes=False)
        else:
            preparer = self.identifier_preparer
        return _reflection.MySQLTableDefinitionParser(self, preparer)

    @reflection.cache
    def _setup_parser(self, connection, table_name, schema=None, **kw):
        charset = self._connection_charset
        parser = self._tabledef_parser
        full_name = '.'.join(self.identifier_preparer._quote_free_identifiers(
            schema, table_name))
        sql = self._show_create_table(connection, None, charset,
                                      full_name=full_name)
        if re.match(r'^CREATE (?:ALGORITHM)?.* VIEW', sql):
            # Adapt views to something table-like.
            columns = self._describe_table(connection, None, charset,
                                           full_name=full_name)
            sql = parser._describe_to_create(table_name, columns)
        return parser.parse(sql, charset)

    def _detect_charset(self, connection):
        raise NotImplementedError()

    def _detect_casing(self, connection):
        """Sniff out identifier case sensitivity.

        Cached per-connection. This value can not change without a server
        restart.

        """
        # http://dev.mysql.com/doc/refman/5.0/en/name-case-sensitivity.html

        charset = self._connection_charset
        row = self._compat_first(connection.execute(
            "SHOW VARIABLES LIKE 'lower_case_table_names'"),
            charset=charset)
        if not row:
            cs = 0
        else:
            # 4.0.15 returns OFF or ON according to [ticket:489]
            # 3.23 doesn't, 4.0.27 doesn't..
            if row[1] == 'OFF':
                cs = 0
            elif row[1] == 'ON':
                cs = 1
            else:
                cs = int(row[1])
        return cs

    def _detect_collations(self, connection):
        """Pull the active COLLATIONS list from the server.

        Cached per-connection.
        """

        collations = {}
        if self.server_version_info < (4, 1, 0):
            pass
        else:
            charset = self._connection_charset
            rs = connection.execute('SHOW COLLATION')
            for row in self._compat_fetchall(rs, charset):
                collations[row[0]] = row[1]
        return collations

    def _detect_ansiquotes(self, connection):
        """Detect and adjust for the ANSI_QUOTES sql mode."""

        row = self._compat_first(
            connection.execute("SHOW VARIABLES LIKE 'sql_mode'"),
            charset=self._connection_charset)

        if not row:
            mode = ''
        else:
            mode = row[1] or ''
            # 4.0
            if mode.isdigit():
                mode_no = int(mode)
                mode = (mode_no | 4 == mode_no) and 'ANSI_QUOTES' or ''

        self._server_ansiquotes = 'ANSI_QUOTES' in mode

        # as of MySQL 5.0.1
        self._backslash_escapes = 'NO_BACKSLASH_ESCAPES' not in mode

    def _show_create_table(self, connection, table, charset=None,
                           full_name=None):
        """Run SHOW CREATE TABLE for a ``Table``."""

        if full_name is None:
            full_name = self.identifier_preparer.format_table(table)
        st = "SHOW CREATE TABLE %s" % full_name

        rp = None
        try:
            rp = connection.execution_options(
                skip_user_error_events=True).execute(st)
        except exc.DBAPIError as e:
            if self._extract_error_code(e.orig) == 1146:
                raise exc.NoSuchTableError(full_name)
            else:
                raise
        row = self._compat_first(rp, charset=charset)
        if not row:
            raise exc.NoSuchTableError(full_name)
        return row[1].strip()

        return sql

    def _describe_table(self, connection, table, charset=None,
                        full_name=None):
        """Run DESCRIBE for a ``Table`` and return processed rows."""

        if full_name is None:
            full_name = self.identifier_preparer.format_table(table)
        st = "DESCRIBE %s" % full_name

        rp, rows = None, None
        try:
            try:
                rp = connection.execution_options(
                    skip_user_error_events=True).execute(st)
            except exc.DBAPIError as e:
                if self._extract_error_code(e.orig) == 1146:
                    raise exc.NoSuchTableError(full_name)
                else:
                    raise
            rows = self._compat_fetchall(rp, charset=charset)
        finally:
            if rp:
                rp.close()
        return rows



class _DecodingRowProxy(object):
    """Return unicode-decoded values based on type inspection.

    Smooth over data type issues (esp. with alpha driver versions) and
    normalize strings as Unicode regardless of user-configured driver
    encoding settings.

    """

    # Some MySQL-python versions can return some columns as
    # sets.Set(['value']) (seriously) but thankfully that doesn't
    # seem to come up in DDL queries.

    _encoding_compat = {
        'koi8r': 'koi8_r',
        'koi8u': 'koi8_u',
        'utf16': 'utf-16-be',  # MySQL's uft16 is always bigendian
        'utf8mb4': 'utf8',  # real utf8
        'eucjpms': 'ujis',
    }

    def __init__(self, rowproxy, charset):
        self.rowproxy = rowproxy
        self.charset = self._encoding_compat.get(charset, charset)

    def __getitem__(self, index):
        item = self.rowproxy[index]
        if isinstance(item, _array):
            item = item.tostring()

        if self.charset and isinstance(item, util.binary_type):
            return item.decode(self.charset)
        else:
            return item

    def __getattr__(self, attr):
        item = getattr(self.rowproxy, attr)
        if isinstance(item, _array):
            item = item.tostring()
        if self.charset and isinstance(item, util.binary_type):
            return item.decode(self.charset)
        else:
            return item
<|MERGE_RESOLUTION|>--- conflicted
+++ resolved
@@ -560,6 +560,7 @@
 from .types import _StringType, _IntegerType, _NumericType, \
     _FloatType, _MatchType
 from .enumerated import ENUM, SET
+from .json import JSON, JSONIndexType, JSONPathType
 
 
 RESERVED_WORDS = set(
@@ -624,1130 +625,6 @@
     re.I | re.UNICODE)
 
 
-<<<<<<< HEAD
-class _NumericType(object):
-    """Base for MySQL numeric types.
-
-    This is the base both for NUMERIC as well as INTEGER, hence
-    it's a mixin.
-
-    """
-
-    def __init__(self, unsigned=False, zerofill=False, **kw):
-        self.unsigned = unsigned
-        self.zerofill = zerofill
-        super(_NumericType, self).__init__(**kw)
-
-    def __repr__(self):
-        return util.generic_repr(self,
-                                 to_inspect=[_NumericType, sqltypes.Numeric])
-
-
-class _FloatType(_NumericType, sqltypes.Float):
-    def __init__(self, precision=None, scale=None, asdecimal=True, **kw):
-        if isinstance(self, (REAL, DOUBLE)) and \
-            (
-                (precision is None and scale is not None) or
-                (precision is not None and scale is None)
-        ):
-            raise exc.ArgumentError(
-                "You must specify both precision and scale or omit "
-                "both altogether.")
-        super(_FloatType, self).__init__(
-            precision=precision, asdecimal=asdecimal, **kw)
-        self.scale = scale
-
-    def __repr__(self):
-        return util.generic_repr(self, to_inspect=[_FloatType,
-                                                   _NumericType,
-                                                   sqltypes.Float])
-
-
-class _IntegerType(_NumericType, sqltypes.Integer):
-    def __init__(self, display_width=None, **kw):
-        self.display_width = display_width
-        super(_IntegerType, self).__init__(**kw)
-
-    def __repr__(self):
-        return util.generic_repr(self, to_inspect=[_IntegerType,
-                                                   _NumericType,
-                                                   sqltypes.Integer])
-
-
-class _StringType(sqltypes.String):
-    """Base for MySQL string types."""
-
-    def __init__(self, charset=None, collation=None,
-                 ascii=False, binary=False, unicode=False,
-                 national=False, **kw):
-        self.charset = charset
-
-        # allow collate= or collation=
-        kw.setdefault('collation', kw.pop('collate', collation))
-
-        self.ascii = ascii
-        self.unicode = unicode
-        self.binary = binary
-        self.national = national
-        super(_StringType, self).__init__(**kw)
-
-    def __repr__(self):
-        return util.generic_repr(self,
-                                 to_inspect=[_StringType, sqltypes.String])
-
-
-class _MatchType(sqltypes.Float, sqltypes.MatchType):
-    def __init__(self, **kw):
-        # TODO: float arguments?
-        sqltypes.Float.__init__(self)
-        sqltypes.MatchType.__init__(self)
-
-
-class NUMERIC(_NumericType, sqltypes.NUMERIC):
-    """MySQL NUMERIC type."""
-
-    __visit_name__ = 'NUMERIC'
-
-    def __init__(self, precision=None, scale=None, asdecimal=True, **kw):
-        """Construct a NUMERIC.
-
-        :param precision: Total digits in this number.  If scale and precision
-          are both None, values are stored to limits allowed by the server.
-
-        :param scale: The number of digits after the decimal point.
-
-        :param unsigned: a boolean, optional.
-
-        :param zerofill: Optional. If true, values will be stored as strings
-          left-padded with zeros. Note that this does not effect the values
-          returned by the underlying database API, which continue to be
-          numeric.
-
-        """
-        super(NUMERIC, self).__init__(precision=precision,
-                                      scale=scale, asdecimal=asdecimal, **kw)
-
-
-class DECIMAL(_NumericType, sqltypes.DECIMAL):
-    """MySQL DECIMAL type."""
-
-    __visit_name__ = 'DECIMAL'
-
-    def __init__(self, precision=None, scale=None, asdecimal=True, **kw):
-        """Construct a DECIMAL.
-
-        :param precision: Total digits in this number.  If scale and precision
-          are both None, values are stored to limits allowed by the server.
-
-        :param scale: The number of digits after the decimal point.
-
-        :param unsigned: a boolean, optional.
-
-        :param zerofill: Optional. If true, values will be stored as strings
-          left-padded with zeros. Note that this does not effect the values
-          returned by the underlying database API, which continue to be
-          numeric.
-
-        """
-        super(DECIMAL, self).__init__(precision=precision, scale=scale,
-                                      asdecimal=asdecimal, **kw)
-
-
-class DOUBLE(_FloatType):
-    """MySQL DOUBLE type."""
-
-    __visit_name__ = 'DOUBLE'
-
-    def __init__(self, precision=None, scale=None, asdecimal=True, **kw):
-        """Construct a DOUBLE.
-
-        .. note::
-
-            The :class:`.DOUBLE` type by default converts from float
-            to Decimal, using a truncation that defaults to 10 digits.
-            Specify either ``scale=n`` or ``decimal_return_scale=n`` in order
-            to change this scale, or ``asdecimal=False`` to return values
-            directly as Python floating points.
-
-        :param precision: Total digits in this number.  If scale and precision
-          are both None, values are stored to limits allowed by the server.
-
-        :param scale: The number of digits after the decimal point.
-
-        :param unsigned: a boolean, optional.
-
-        :param zerofill: Optional. If true, values will be stored as strings
-          left-padded with zeros. Note that this does not effect the values
-          returned by the underlying database API, which continue to be
-          numeric.
-
-        """
-        super(DOUBLE, self).__init__(precision=precision, scale=scale,
-                                     asdecimal=asdecimal, **kw)
-
-
-class REAL(_FloatType, sqltypes.REAL):
-    """MySQL REAL type."""
-
-    __visit_name__ = 'REAL'
-
-    def __init__(self, precision=None, scale=None, asdecimal=True, **kw):
-        """Construct a REAL.
-
-        .. note::
-
-            The :class:`.REAL` type by default converts from float
-            to Decimal, using a truncation that defaults to 10 digits.
-            Specify either ``scale=n`` or ``decimal_return_scale=n`` in order
-            to change this scale, or ``asdecimal=False`` to return values
-            directly as Python floating points.
-
-        :param precision: Total digits in this number.  If scale and precision
-          are both None, values are stored to limits allowed by the server.
-
-        :param scale: The number of digits after the decimal point.
-
-        :param unsigned: a boolean, optional.
-
-        :param zerofill: Optional. If true, values will be stored as strings
-          left-padded with zeros. Note that this does not effect the values
-          returned by the underlying database API, which continue to be
-          numeric.
-
-        """
-        super(REAL, self).__init__(precision=precision, scale=scale,
-                                   asdecimal=asdecimal, **kw)
-
-
-class FLOAT(_FloatType, sqltypes.FLOAT):
-    """MySQL FLOAT type."""
-
-    __visit_name__ = 'FLOAT'
-
-    def __init__(self, precision=None, scale=None, asdecimal=False, **kw):
-        """Construct a FLOAT.
-
-        :param precision: Total digits in this number.  If scale and precision
-          are both None, values are stored to limits allowed by the server.
-
-        :param scale: The number of digits after the decimal point.
-
-        :param unsigned: a boolean, optional.
-
-        :param zerofill: Optional. If true, values will be stored as strings
-          left-padded with zeros. Note that this does not effect the values
-          returned by the underlying database API, which continue to be
-          numeric.
-
-        """
-        super(FLOAT, self).__init__(precision=precision, scale=scale,
-                                    asdecimal=asdecimal, **kw)
-
-    def bind_processor(self, dialect):
-        return None
-
-
-class INTEGER(_IntegerType, sqltypes.INTEGER):
-    """MySQL INTEGER type."""
-
-    __visit_name__ = 'INTEGER'
-
-    def __init__(self, display_width=None, **kw):
-        """Construct an INTEGER.
-
-        :param display_width: Optional, maximum display width for this number.
-
-        :param unsigned: a boolean, optional.
-
-        :param zerofill: Optional. If true, values will be stored as strings
-          left-padded with zeros. Note that this does not effect the values
-          returned by the underlying database API, which continue to be
-          numeric.
-
-        """
-        super(INTEGER, self).__init__(display_width=display_width, **kw)
-
-
-class BIGINT(_IntegerType, sqltypes.BIGINT):
-    """MySQL BIGINTEGER type."""
-
-    __visit_name__ = 'BIGINT'
-
-    def __init__(self, display_width=None, **kw):
-        """Construct a BIGINTEGER.
-
-        :param display_width: Optional, maximum display width for this number.
-
-        :param unsigned: a boolean, optional.
-
-        :param zerofill: Optional. If true, values will be stored as strings
-          left-padded with zeros. Note that this does not effect the values
-          returned by the underlying database API, which continue to be
-          numeric.
-
-        """
-        super(BIGINT, self).__init__(display_width=display_width, **kw)
-
-
-class MEDIUMINT(_IntegerType):
-    """MySQL MEDIUMINTEGER type."""
-
-    __visit_name__ = 'MEDIUMINT'
-
-    def __init__(self, display_width=None, **kw):
-        """Construct a MEDIUMINTEGER
-
-        :param display_width: Optional, maximum display width for this number.
-
-        :param unsigned: a boolean, optional.
-
-        :param zerofill: Optional. If true, values will be stored as strings
-          left-padded with zeros. Note that this does not effect the values
-          returned by the underlying database API, which continue to be
-          numeric.
-
-        """
-        super(MEDIUMINT, self).__init__(display_width=display_width, **kw)
-
-
-class TINYINT(_IntegerType):
-    """MySQL TINYINT type."""
-
-    __visit_name__ = 'TINYINT'
-
-    def __init__(self, display_width=None, **kw):
-        """Construct a TINYINT.
-
-        :param display_width: Optional, maximum display width for this number.
-
-        :param unsigned: a boolean, optional.
-
-        :param zerofill: Optional. If true, values will be stored as strings
-          left-padded with zeros. Note that this does not effect the values
-          returned by the underlying database API, which continue to be
-          numeric.
-
-        """
-        super(TINYINT, self).__init__(display_width=display_width, **kw)
-
-
-class SMALLINT(_IntegerType, sqltypes.SMALLINT):
-    """MySQL SMALLINTEGER type."""
-
-    __visit_name__ = 'SMALLINT'
-
-    def __init__(self, display_width=None, **kw):
-        """Construct a SMALLINTEGER.
-
-        :param display_width: Optional, maximum display width for this number.
-
-        :param unsigned: a boolean, optional.
-
-        :param zerofill: Optional. If true, values will be stored as strings
-          left-padded with zeros. Note that this does not effect the values
-          returned by the underlying database API, which continue to be
-          numeric.
-
-        """
-        super(SMALLINT, self).__init__(display_width=display_width, **kw)
-
-
-class BIT(sqltypes.TypeEngine):
-    """MySQL BIT type.
-
-    This type is for MySQL 5.0.3 or greater for MyISAM, and 5.0.5 or greater
-    for MyISAM, MEMORY, InnoDB and BDB.  For older versions, use a
-    MSTinyInteger() type.
-
-    """
-
-    __visit_name__ = 'BIT'
-
-    def __init__(self, length=None):
-        """Construct a BIT.
-
-        :param length: Optional, number of bits.
-
-        """
-        self.length = length
-
-    def result_processor(self, dialect, coltype):
-        """Convert a MySQL's 64 bit, variable length binary string to a long.
-
-        TODO: this is MySQL-db, pyodbc specific.  OurSQL and mysqlconnector
-        already do this, so this logic should be moved to those dialects.
-
-        """
-
-        def process(value):
-            if value is not None:
-                v = 0
-                for i in value:
-                    if not isinstance(i, int):
-                        i = ord(i)  # convert byte to int on Python 2
-                    v = v << 8 | i
-                return v
-            return value
-        return process
-
-
-class TIME(sqltypes.TIME):
-    """MySQL TIME type. """
-
-    __visit_name__ = 'TIME'
-
-    def __init__(self, timezone=False, fsp=None):
-        """Construct a MySQL TIME type.
-
-        :param timezone: not used by the MySQL dialect.
-        :param fsp: fractional seconds precision value.
-         MySQL 5.6 supports storage of fractional seconds;
-         this parameter will be used when emitting DDL
-         for the TIME type.
-
-         .. note::
-
-            DBAPI driver support for fractional seconds may
-            be limited; current support includes
-            MySQL Connector/Python.
-
-        .. versionadded:: 0.8 The MySQL-specific TIME
-           type as well as fractional seconds support.
-
-        """
-        super(TIME, self).__init__(timezone=timezone)
-        self.fsp = fsp
-
-    def result_processor(self, dialect, coltype):
-        time = datetime.time
-
-        def process(value):
-            # convert from a timedelta value
-            if value is not None:
-                microseconds = value.microseconds
-                seconds = value.seconds
-                minutes = seconds // 60
-                return time(minutes // 60,
-                            minutes % 60,
-                            seconds - minutes * 60,
-                            microsecond=microseconds)
-            else:
-                return None
-        return process
-
-
-class TIMESTAMP(sqltypes.TIMESTAMP):
-    """MySQL TIMESTAMP type.
-
-    """
-
-    __visit_name__ = 'TIMESTAMP'
-
-    def __init__(self, timezone=False, fsp=None):
-        """Construct a MySQL TIMESTAMP type.
-
-        :param timezone: not used by the MySQL dialect.
-        :param fsp: fractional seconds precision value.
-         MySQL 5.6.4 supports storage of fractional seconds;
-         this parameter will be used when emitting DDL
-         for the TIMESTAMP type.
-
-         .. note::
-
-            DBAPI driver support for fractional seconds may
-            be limited; current support includes
-            MySQL Connector/Python.
-
-        .. versionadded:: 0.8.5 Added MySQL-specific :class:`.mysql.TIMESTAMP`
-           with fractional seconds support.
-
-        """
-        super(TIMESTAMP, self).__init__(timezone=timezone)
-        self.fsp = fsp
-
-
-class DATETIME(sqltypes.DATETIME):
-    """MySQL DATETIME type.
-
-    """
-
-    __visit_name__ = 'DATETIME'
-
-    def __init__(self, timezone=False, fsp=None):
-        """Construct a MySQL DATETIME type.
-
-        :param timezone: not used by the MySQL dialect.
-        :param fsp: fractional seconds precision value.
-         MySQL 5.6.4 supports storage of fractional seconds;
-         this parameter will be used when emitting DDL
-         for the DATETIME type.
-
-         .. note::
-
-            DBAPI driver support for fractional seconds may
-            be limited; current support includes
-            MySQL Connector/Python.
-
-        .. versionadded:: 0.8.5 Added MySQL-specific :class:`.mysql.DATETIME`
-           with fractional seconds support.
-
-        """
-        super(DATETIME, self).__init__(timezone=timezone)
-        self.fsp = fsp
-
-
-class YEAR(sqltypes.TypeEngine):
-    """MySQL YEAR type, for single byte storage of years 1901-2155."""
-
-    __visit_name__ = 'YEAR'
-
-    def __init__(self, display_width=None):
-        self.display_width = display_width
-
-
-class TEXT(_StringType, sqltypes.TEXT):
-    """MySQL TEXT type, for text up to 2^16 characters."""
-
-    __visit_name__ = 'TEXT'
-
-    def __init__(self, length=None, **kw):
-        """Construct a TEXT.
-
-        :param length: Optional, if provided the server may optimize storage
-          by substituting the smallest TEXT type sufficient to store
-          ``length`` characters.
-
-        :param charset: Optional, a column-level character set for this string
-          value.  Takes precedence to 'ascii' or 'unicode' short-hand.
-
-        :param collation: Optional, a column-level collation for this string
-          value.  Takes precedence to 'binary' short-hand.
-
-        :param ascii: Defaults to False: short-hand for the ``latin1``
-          character set, generates ASCII in schema.
-
-        :param unicode: Defaults to False: short-hand for the ``ucs2``
-          character set, generates UNICODE in schema.
-
-        :param national: Optional. If true, use the server's configured
-          national character set.
-
-        :param binary: Defaults to False: short-hand, pick the binary
-          collation type that matches the column's character set.  Generates
-          BINARY in schema.  This does not affect the type of data stored,
-          only the collation of character data.
-
-        """
-        super(TEXT, self).__init__(length=length, **kw)
-
-
-class TINYTEXT(_StringType):
-    """MySQL TINYTEXT type, for text up to 2^8 characters."""
-
-    __visit_name__ = 'TINYTEXT'
-
-    def __init__(self, **kwargs):
-        """Construct a TINYTEXT.
-
-        :param charset: Optional, a column-level character set for this string
-          value.  Takes precedence to 'ascii' or 'unicode' short-hand.
-
-        :param collation: Optional, a column-level collation for this string
-          value.  Takes precedence to 'binary' short-hand.
-
-        :param ascii: Defaults to False: short-hand for the ``latin1``
-          character set, generates ASCII in schema.
-
-        :param unicode: Defaults to False: short-hand for the ``ucs2``
-          character set, generates UNICODE in schema.
-
-        :param national: Optional. If true, use the server's configured
-          national character set.
-
-        :param binary: Defaults to False: short-hand, pick the binary
-          collation type that matches the column's character set.  Generates
-          BINARY in schema.  This does not affect the type of data stored,
-          only the collation of character data.
-
-        """
-        super(TINYTEXT, self).__init__(**kwargs)
-
-
-class MEDIUMTEXT(_StringType):
-    """MySQL MEDIUMTEXT type, for text up to 2^24 characters."""
-
-    __visit_name__ = 'MEDIUMTEXT'
-
-    def __init__(self, **kwargs):
-        """Construct a MEDIUMTEXT.
-
-        :param charset: Optional, a column-level character set for this string
-          value.  Takes precedence to 'ascii' or 'unicode' short-hand.
-
-        :param collation: Optional, a column-level collation for this string
-          value.  Takes precedence to 'binary' short-hand.
-
-        :param ascii: Defaults to False: short-hand for the ``latin1``
-          character set, generates ASCII in schema.
-
-        :param unicode: Defaults to False: short-hand for the ``ucs2``
-          character set, generates UNICODE in schema.
-
-        :param national: Optional. If true, use the server's configured
-          national character set.
-
-        :param binary: Defaults to False: short-hand, pick the binary
-          collation type that matches the column's character set.  Generates
-          BINARY in schema.  This does not affect the type of data stored,
-          only the collation of character data.
-
-        """
-        super(MEDIUMTEXT, self).__init__(**kwargs)
-
-
-class LONGTEXT(_StringType):
-    """MySQL LONGTEXT type, for text up to 2^32 characters."""
-
-    __visit_name__ = 'LONGTEXT'
-
-    def __init__(self, **kwargs):
-        """Construct a LONGTEXT.
-
-        :param charset: Optional, a column-level character set for this string
-          value.  Takes precedence to 'ascii' or 'unicode' short-hand.
-
-        :param collation: Optional, a column-level collation for this string
-          value.  Takes precedence to 'binary' short-hand.
-
-        :param ascii: Defaults to False: short-hand for the ``latin1``
-          character set, generates ASCII in schema.
-
-        :param unicode: Defaults to False: short-hand for the ``ucs2``
-          character set, generates UNICODE in schema.
-
-        :param national: Optional. If true, use the server's configured
-          national character set.
-
-        :param binary: Defaults to False: short-hand, pick the binary
-          collation type that matches the column's character set.  Generates
-          BINARY in schema.  This does not affect the type of data stored,
-          only the collation of character data.
-
-        """
-        super(LONGTEXT, self).__init__(**kwargs)
-
-
-class VARCHAR(_StringType, sqltypes.VARCHAR):
-    """MySQL VARCHAR type, for variable-length character data."""
-
-    __visit_name__ = 'VARCHAR'
-
-    def __init__(self, length=None, **kwargs):
-        """Construct a VARCHAR.
-
-        :param charset: Optional, a column-level character set for this string
-          value.  Takes precedence to 'ascii' or 'unicode' short-hand.
-
-        :param collation: Optional, a column-level collation for this string
-          value.  Takes precedence to 'binary' short-hand.
-
-        :param ascii: Defaults to False: short-hand for the ``latin1``
-          character set, generates ASCII in schema.
-
-        :param unicode: Defaults to False: short-hand for the ``ucs2``
-          character set, generates UNICODE in schema.
-
-        :param national: Optional. If true, use the server's configured
-          national character set.
-
-        :param binary: Defaults to False: short-hand, pick the binary
-          collation type that matches the column's character set.  Generates
-          BINARY in schema.  This does not affect the type of data stored,
-          only the collation of character data.
-
-        """
-        super(VARCHAR, self).__init__(length=length, **kwargs)
-
-
-class CHAR(_StringType, sqltypes.CHAR):
-    """MySQL CHAR type, for fixed-length character data."""
-
-    __visit_name__ = 'CHAR'
-
-    def __init__(self, length=None, **kwargs):
-        """Construct a CHAR.
-
-        :param length: Maximum data length, in characters.
-
-        :param binary: Optional, use the default binary collation for the
-          national character set.  This does not affect the type of data
-          stored, use a BINARY type for binary data.
-
-        :param collation: Optional, request a particular collation.  Must be
-          compatible with the national character set.
-
-        """
-        super(CHAR, self).__init__(length=length, **kwargs)
-
-    @classmethod
-    def _adapt_string_for_cast(self, type_):
-        # copy the given string type into a CHAR
-        # for the purposes of rendering a CAST expression
-        type_ = sqltypes.to_instance(type_)
-        if isinstance(type_, sqltypes.CHAR):
-            return type_
-        elif isinstance(type_, _StringType):
-            return CHAR(
-                length=type_.length,
-                charset=type_.charset,
-                collation=type_.collation,
-                ascii=type_.ascii,
-                binary=type_.binary,
-                unicode=type_.unicode,
-                national=False  # not supported in CAST
-            )
-        else:
-            return CHAR(length=type_.length)
-
-
-class NVARCHAR(_StringType, sqltypes.NVARCHAR):
-    """MySQL NVARCHAR type.
-
-    For variable-length character data in the server's configured national
-    character set.
-    """
-
-    __visit_name__ = 'NVARCHAR'
-
-    def __init__(self, length=None, **kwargs):
-        """Construct an NVARCHAR.
-
-        :param length: Maximum data length, in characters.
-
-        :param binary: Optional, use the default binary collation for the
-          national character set.  This does not affect the type of data
-          stored, use a BINARY type for binary data.
-
-        :param collation: Optional, request a particular collation.  Must be
-          compatible with the national character set.
-
-        """
-        kwargs['national'] = True
-        super(NVARCHAR, self).__init__(length=length, **kwargs)
-
-
-class NCHAR(_StringType, sqltypes.NCHAR):
-    """MySQL NCHAR type.
-
-    For fixed-length character data in the server's configured national
-    character set.
-    """
-
-    __visit_name__ = 'NCHAR'
-
-    def __init__(self, length=None, **kwargs):
-        """Construct an NCHAR.
-
-        :param length: Maximum data length, in characters.
-
-        :param binary: Optional, use the default binary collation for the
-          national character set.  This does not affect the type of data
-          stored, use a BINARY type for binary data.
-
-        :param collation: Optional, request a particular collation.  Must be
-          compatible with the national character set.
-
-        """
-        kwargs['national'] = True
-        super(NCHAR, self).__init__(length=length, **kwargs)
-
-
-class TINYBLOB(sqltypes._Binary):
-    """MySQL TINYBLOB type, for binary data up to 2^8 bytes."""
-
-    __visit_name__ = 'TINYBLOB'
-
-
-class MEDIUMBLOB(sqltypes._Binary):
-    """MySQL MEDIUMBLOB type, for binary data up to 2^24 bytes."""
-
-    __visit_name__ = 'MEDIUMBLOB'
-
-
-class LONGBLOB(sqltypes._Binary):
-    """MySQL LONGBLOB type, for binary data up to 2^32 bytes."""
-
-    __visit_name__ = 'LONGBLOB'
-
-
-class JSON(sqltypes.JSON):
-    """MySQL JSON type.
-
-    MySQL supports JSON as of version 5.7.  Note that MariaDB does **not**
-    support JSON at the time of this writing.
-
-    The :class:`.mysql.JSON` type supports persistence of JSON values
-    as well as the core index operations provided by :class:`.types.JSON`
-    datatype, by adapting the operations to render the ``JSON_EXTRACT``
-    function at the database level.
-
-    .. versionadded:: 1.1
-
-    """
-    def bind_processor(self, dialect):
-        json_serializer = dialect._json_serializer or json.dumps
-        if util.py2k:
-            encoding = dialect.encoding
-        else:
-            encoding = None
-
-        def process(value):
-            if value is self.NULL:
-                value = None
-            elif isinstance(value, elements.Null) or (
-                value is None and self.none_as_null
-            ):
-                return None
-            if encoding:
-                return json_serializer(value).encode(encoding)
-            else:
-                return json_serializer(value)
-
-        return process
-
-    def result_processor(self, dialect, coltype):
-        json_deserializer = dialect._json_deserializer or json.loads
-        if util.py2k:
-            encoding = dialect.encoding
-        else:
-            encoding = None
-
-        def process(value):
-            if value is None:
-                return None
-            if encoding:
-                value = value.decode(encoding)
-            return json_deserializer(value)
-        return process
-
-class JSONIndexType(sqltypes.JSON.JSONIndexType):
-    def bind_processor(self, dialect):
-        def process(value):
-            assert isinstance(value, collections.Sequence)
-            tokens = [util.text_type(elem) for elem in value]
-            return "{%s}" % (", ".join(tokens))
-
-        return process
-
-colspecs[sqltypes.JSON.JSONIndexType] = JSONIndexType
-
-class JSONPathType(sqltypes.JSON.JSONPathType):
-    def bind_processor(self, dialect):
-        def process(value):
-            assert isinstance(value, collections.Sequence)
-            tokens = [util.text_type(elem) for elem in value]
-            return "{%s}" % (", ".join(tokens))
-
-        return process
-
-colspecs[sqltypes.JSON.JSONPathType] = JSONPathType
-
-class _EnumeratedValues(_StringType):
-    def _init_values(self, values, kw):
-        self.quoting = kw.pop('quoting', 'auto')
-
-        if self.quoting == 'auto' and len(values):
-            # What quoting character are we using?
-            q = None
-            for e in values:
-                if len(e) == 0:
-                    self.quoting = 'unquoted'
-                    break
-                elif q is None:
-                    q = e[0]
-
-                if len(e) == 1 or e[0] != q or e[-1] != q:
-                    self.quoting = 'unquoted'
-                    break
-            else:
-                self.quoting = 'quoted'
-
-        if self.quoting == 'quoted':
-            util.warn_deprecated(
-                'Manually quoting %s value literals is deprecated.  Supply '
-                'unquoted values and use the quoting= option in cases of '
-                'ambiguity.' % self.__class__.__name__)
-
-            values = self._strip_values(values)
-
-        self._enumerated_values = values
-        length = max([len(v) for v in values] + [0])
-        return values, length
-
-    @classmethod
-    def _strip_values(cls, values):
-        strip_values = []
-        for a in values:
-            if a[0:1] == '"' or a[0:1] == "'":
-                # strip enclosing quotes and unquote interior
-                a = a[1:-1].replace(a[0] * 2, a[0])
-            strip_values.append(a)
-        return strip_values
-
-
-class ENUM(sqltypes.Enum, _EnumeratedValues):
-    """MySQL ENUM type."""
-
-    __visit_name__ = 'ENUM'
-
-    def __init__(self, *enums, **kw):
-        """Construct an ENUM.
-
-        E.g.::
-
-          Column('myenum', ENUM("foo", "bar", "baz"))
-
-        :param enums: The range of valid values for this ENUM.  Values will be
-          quoted when generating the schema according to the quoting flag (see
-          below).
-
-        :param strict: Defaults to False: ensure that a given value is in this
-          ENUM's range of permissible values when inserting or updating rows.
-          Note that MySQL will not raise a fatal error if you attempt to store
-          an out of range value- an alternate value will be stored instead.
-          (See MySQL ENUM documentation.)
-
-        :param charset: Optional, a column-level character set for this string
-          value.  Takes precedence to 'ascii' or 'unicode' short-hand.
-
-        :param collation: Optional, a column-level collation for this string
-          value.  Takes precedence to 'binary' short-hand.
-
-        :param ascii: Defaults to False: short-hand for the ``latin1``
-          character set, generates ASCII in schema.
-
-        :param unicode: Defaults to False: short-hand for the ``ucs2``
-          character set, generates UNICODE in schema.
-
-        :param binary: Defaults to False: short-hand, pick the binary
-          collation type that matches the column's character set.  Generates
-          BINARY in schema.  This does not affect the type of data stored,
-          only the collation of character data.
-
-        :param quoting: Defaults to 'auto': automatically determine enum value
-          quoting.  If all enum values are surrounded by the same quoting
-          character, then use 'quoted' mode.  Otherwise, use 'unquoted' mode.
-
-          'quoted': values in enums are already quoted, they will be used
-          directly when generating the schema - this usage is deprecated.
-
-          'unquoted': values in enums are not quoted, they will be escaped and
-          surrounded by single quotes when generating the schema.
-
-          Previous versions of this type always required manually quoted
-          values to be supplied; future versions will always quote the string
-          literals for you.  This is a transitional option.
-
-        """
-        values, length = self._init_values(enums, kw)
-        self.strict = kw.pop('strict', False)
-        kw.pop('metadata', None)
-        kw.pop('schema', None)
-        kw.pop('name', None)
-        kw.pop('quote', None)
-        kw.pop('native_enum', None)
-        kw.pop('inherit_schema', None)
-        kw.pop('_create_events', None)
-        _StringType.__init__(self, length=length, **kw)
-        sqltypes.Enum.__init__(self, *values)
-
-    def __repr__(self):
-        return util.generic_repr(
-            self, to_inspect=[ENUM, _StringType, sqltypes.Enum])
-
-    def bind_processor(self, dialect):
-        super_convert = super(ENUM, self).bind_processor(dialect)
-
-        def process(value):
-            if self.strict and value is not None and value not in self.enums:
-                raise exc.InvalidRequestError('"%s" not a valid value for '
-                                              'this enum' % value)
-            if super_convert:
-                return super_convert(value)
-            else:
-                return value
-        return process
-
-    def adapt(self, cls, **kw):
-        if issubclass(cls, ENUM):
-            kw['strict'] = self.strict
-        return sqltypes.Enum.adapt(self, cls, **kw)
-
-
-class SET(_EnumeratedValues):
-    """MySQL SET type."""
-
-    __visit_name__ = 'SET'
-
-    def __init__(self, *values, **kw):
-        """Construct a SET.
-
-        E.g.::
-
-          Column('myset', SET("foo", "bar", "baz"))
-
-
-        The list of potential values is required in the case that this
-        set will be used to generate DDL for a table, or if the
-        :paramref:`.SET.retrieve_as_bitwise` flag is set to True.
-
-        :param values: The range of valid values for this SET.
-
-        :param convert_unicode: Same flag as that of
-         :paramref:`.String.convert_unicode`.
-
-        :param collation: same as that of :paramref:`.String.collation`
-
-        :param charset: same as that of :paramref:`.VARCHAR.charset`.
-
-        :param ascii: same as that of :paramref:`.VARCHAR.ascii`.
-
-        :param unicode: same as that of :paramref:`.VARCHAR.unicode`.
-
-        :param binary: same as that of :paramref:`.VARCHAR.binary`.
-
-        :param quoting: Defaults to 'auto': automatically determine set value
-          quoting.  If all values are surrounded by the same quoting
-          character, then use 'quoted' mode.  Otherwise, use 'unquoted' mode.
-
-          'quoted': values in enums are already quoted, they will be used
-          directly when generating the schema - this usage is deprecated.
-
-          'unquoted': values in enums are not quoted, they will be escaped and
-          surrounded by single quotes when generating the schema.
-
-          Previous versions of this type always required manually quoted
-          values to be supplied; future versions will always quote the string
-          literals for you.  This is a transitional option.
-
-          .. versionadded:: 0.9.0
-
-        :param retrieve_as_bitwise: if True, the data for the set type will be
-          persisted and selected using an integer value, where a set is coerced
-          into a bitwise mask for persistence.  MySQL allows this mode which
-          has the advantage of being able to store values unambiguously,
-          such as the blank string ``''``.   The datatype will appear
-          as the expression ``col + 0`` in a SELECT statement, so that the
-          value is coerced into an integer value in result sets.
-          This flag is required if one wishes
-          to persist a set that can store the blank string ``''`` as a value.
-
-          .. warning::
-
-            When using :paramref:`.mysql.SET.retrieve_as_bitwise`, it is
-            essential that the list of set values is expressed in the
-            **exact same order** as exists on the MySQL database.
-
-          .. versionadded:: 1.0.0
-
-
-        """
-        self.retrieve_as_bitwise = kw.pop('retrieve_as_bitwise', False)
-        values, length = self._init_values(values, kw)
-        self.values = tuple(values)
-        if not self.retrieve_as_bitwise and '' in values:
-            raise exc.ArgumentError(
-                "Can't use the blank value '' in a SET without "
-                "setting retrieve_as_bitwise=True")
-        if self.retrieve_as_bitwise:
-            self._bitmap = dict(
-                (value, 2 ** idx)
-                for idx, value in enumerate(self.values)
-            )
-            self._bitmap.update(
-                (2 ** idx, value)
-                for idx, value in enumerate(self.values)
-            )
-        kw.setdefault('length', length)
-        super(SET, self).__init__(**kw)
-
-    def column_expression(self, colexpr):
-        if self.retrieve_as_bitwise:
-            return sql.type_coerce(
-                sql.type_coerce(colexpr, sqltypes.Integer) + 0,
-                self
-            )
-        else:
-            return colexpr
-
-    def result_processor(self, dialect, coltype):
-        if self.retrieve_as_bitwise:
-            def process(value):
-                if value is not None:
-                    value = int(value)
-
-                    return set(
-                        util.map_bits(self._bitmap.__getitem__, value)
-                    )
-                else:
-                    return None
-        else:
-            super_convert = super(SET, self).result_processor(dialect, coltype)
-
-            def process(value):
-                if isinstance(value, util.string_types):
-                    # MySQLdb returns a string, let's parse
-                    if super_convert:
-                        value = super_convert(value)
-                    return set(re.findall(r'[^,]+', value))
-                else:
-                    # mysql-connector-python does a naive
-                    # split(",") which throws in an empty string
-                    if value is not None:
-                        value.discard('')
-                    return value
-        return process
-
-    def bind_processor(self, dialect):
-        super_convert = super(SET, self).bind_processor(dialect)
-        if self.retrieve_as_bitwise:
-            def process(value):
-                if value is None:
-                    return None
-                elif isinstance(value, util.int_types + util.string_types):
-                    if super_convert:
-                        return super_convert(value)
-                    else:
-                        return value
-                else:
-                    int_value = 0
-                    for v in value:
-                        int_value |= self._bitmap[v]
-                    return int_value
-        else:
-
-            def process(value):
-                # accept strings and int (actually bitflag) values directly
-                if value is not None and not isinstance(
-                        value, util.int_types + util.string_types):
-                    value = ",".join(value)
-
-                if super_convert:
-                    return super_convert(value)
-                else:
-                    return value
-        return process
-
-    def adapt(self, impltype, **kw):
-        kw['retrieve_as_bitwise'] = self.retrieve_as_bitwise
-        return util.constructor_copy(
-            self, impltype,
-            *self.values,
-            **kw
-        )
-
-=======
->>>>>>> edd48e04
 # old names
 MSTime = TIME
 MSSet = SET
@@ -1789,7 +666,10 @@
     sqltypes.Time: TIME,
     sqltypes.Enum: ENUM,
     sqltypes.MatchType: _MatchType,
-    sqltypes.JSON: JSON
+    sqltypes.JSON: JSON,
+    sqltypes.JSON.JSONIndexType, JSONIndexType,
+    sqltypes.JSON.JSONPathType, JSONPathType
+
 }
 
 # Everything 3.23 through 5.1 excepting OpenGIS types.
