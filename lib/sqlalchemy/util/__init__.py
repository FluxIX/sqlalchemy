--- conflicted
+++ resolved
@@ -5,11 +5,7 @@
 # the MIT License: http://www.opensource.org/licenses/mit-license.php
 
 from .compat import callable, cmp, reduce,  \
-<<<<<<< HEAD
-    threading, py3k, py2k, py3k_warning, jython, pypy, cpython, win32, set_types, \
-=======
     threading, py3k, py2k, jython, pypy, cpython, win32, \
->>>>>>> be2c145a
     pickle, dottedgetter, parse_qsl, namedtuple, next, WeakSet, reraise, \
     raise_from_cause, text_type, string_types, int_types, binary_type, \
     quote_plus, with_metaclass, print_, itertools_filterfalse, u, ue, b,\
