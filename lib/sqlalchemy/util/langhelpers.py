--- conflicted
+++ resolved
@@ -164,29 +164,10 @@
     if toplevel:
         _set = set()
 
-<<<<<<< HEAD
-    for c in cls.__mro__:
-        if '__init__' in c.__dict__:
-            stack = set([c])
-            break
-    else:
-        return []
-
-    args = set()
-    while stack:
-        class_ = stack.pop()
-        ctr = class_.__dict__.get('__init__', False)
-        if (not ctr or
-            not isinstance(ctr, types.FunctionType) or
-                not isinstance(ctr.__code__, types.CodeType)):
-            stack.update(class_.__bases__)
-            continue
-=======
     ctr = cls.__dict__.get('__init__', False)
->>>>>>> 2eaae08f
 
     has_init = ctr and isinstance(ctr, types.FunctionType) and \
-        isinstance(ctr.func_code, types.CodeType)
+        isinstance(ctr.__code__, types.CodeType)
 
     if has_init:
         names, has_kw = inspect_func_args(ctr)
